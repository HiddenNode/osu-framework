--- conflicted
+++ resolved
@@ -1,227 +1,206 @@
-﻿// Copyright (c) 2007-2017 ppy Pty Ltd <contact@ppy.sh>.
-// Licensed under the MIT Licence - https://raw.githubusercontent.com/ppy/osu-framework/master/LICENCE
-
-using System;
-using System.Collections.Generic;
-using System.Linq;
-using System.Reflection;
-using osu.Framework.Allocation;
-using osu.Framework.Configuration;
-using osu.Framework.Extensions;
-using osu.Framework.Graphics;
-using osu.Framework.Graphics.Containers;
-using osu.Framework.Graphics.Primitives;
-using osu.Framework.Graphics.Sprites;
-using osu.Framework.Platform;
-using osu.Framework.Screens;
-using osu.Framework.Testing.Drawables;
-using OpenTK;
-using OpenTK.Graphics;
-
-namespace osu.Framework.Testing
-{
-    public class TestBrowser : Screen
-    {
-<<<<<<< HEAD
-        public TestCase CurrentTest { get; private set; }
-=======
-        private class TestBrowserConfig : ConfigManager<TestBrowserOption>
-        {
-            protected override string Filename => @"visualtests.cfg";
-
-            public TestBrowserConfig(Storage storage)
-                : base(storage)
-            {
-            }
-        }
->>>>>>> 415884e7
-
-        private FillFlowContainer<TestCaseButton> leftFlowContainer;
-        private Container testContentContainer;
-        private Container compilingNotice;
-
-        public readonly List<TestCase> Tests = new List<TestCase>();
-
-        private ConfigManager<TestBrowserOption> config;
-
-        private DynamicClassCompiler<TestCase> backgroundCompiler;
-
-        public TestBrowser()
-        {
-            //we want to build the lists here because we're interested in the assembly we were *created* on.
-            Assembly asm = Assembly.GetCallingAssembly();
-            foreach (Type type in asm.GetLoadableTypes().Where(t => t.IsSubclassOf(typeof(TestCase))))
-                Tests.Add((TestCase)Activator.CreateInstance(type));
-
-            Tests.Sort((a, b) => string.Compare(a.Name, b.Name, StringComparison.Ordinal));
-        }
-
-        [BackgroundDependencyLoader]
-        private void load(Storage storage)
-        {
-            config = new TestBrowserConfig(storage);
-
-            Children = new Drawable[]
-            {
-                new Container
-                {
-<<<<<<< HEAD
-                    RelativeSizeAxes = Axes.Y,
-                    Size = new Vector2(200, 1),
-                    Children = new Drawable[]
-=======
-                    new Box
-                    {
-                        RelativeSizeAxes = Axes.Both,
-                        Colour = Color4.Black,
-                    },
-                    new SpriteText
->>>>>>> 415884e7
-                    {
-                        new Box
-                        {
-                            Colour = Color4.DimGray,
-                            RelativeSizeAxes = Axes.Both
-                        },
-                        new ScrollContainer
-                        {
-                            RelativeSizeAxes = Axes.Both,
-                            ScrollDraggerOverlapsContent = false,
-                            Children = new[]
-                            {
-                                leftFlowContainer = new FillFlowContainer<TestCaseButton>
-                                {
-                                    Padding = new MarginPadding(3),
-                                    Direction = FillDirection.Vertical,
-                                    Spacing = new Vector2(0, 5),
-                                    AutoSizeAxes = Axes.Y,
-                                    RelativeSizeAxes = Axes.X,
-                                }
-                            }
-                        }
-                    }
-                },
-                testContentContainer = new Container
-                {
-                    RelativeSizeAxes = Axes.Both,
-                    Padding = new MarginPadding { Left = 200 },
-                    Children = new Drawable[]
-                    {
-                        compilingNotice = new Container
-                        {
-                            Alpha = 0,
-                            Anchor = Anchor.Centre,
-                            Origin = Anchor.Centre,
-                            Masking = true,
-                            Depth = float.MinValue,
-                            CornerRadius = 5,
-                            AutoSizeAxes = Axes.Both,
-                            Children = new Drawable[]
-                            {
-                                new Box
-                                {
-                                    RelativeSizeAxes = Axes.Both,
-                                    Colour = Color4.Black,
-                                },
-                                new SpriteText
-                                {
-                                    TextSize = 30,
-                                    Text = @"Compiling new version..."
-                                }
-                            },
-                        }
-                    }
-                }
-            };
-
-            //Add buttons for each TestCase.
-            leftFlowContainer.Add(Tests.Select(t => new TestCaseButton(t) { Action = () => LoadTest(t) }));
-
-            backgroundCompiler = new DynamicClassCompiler<TestCase>()
-            {
-                CompilationStarted = compileStarted,
-                CompilationFinished = compileFinished,
-                WatchDirectory = @"Tests",
-            };
-
-            try
-            {
-                backgroundCompiler.Start();
-            }
-            catch
-            {
-                //it's okay for this to fail for now.
-            }
-        }
-
-        private void compileStarted()
-        {
-            compilingNotice.Show();
-            compilingNotice.FadeColour(Color4.White);
-        }
-
-        private void compileFinished(TestCase newVersion)
-        {
-            Schedule(() =>
-            {
-                compilingNotice.FadeOut(800, EasingTypes.InQuint);
-                compilingNotice.FadeColour(newVersion == null ? Color4.Red : Color4.YellowGreen, 100);
-
-                if (newVersion == null) return;
-
-                int i = Tests.FindIndex(t => t.GetType().Name == newVersion.GetType().Name);
-                Tests[i] = newVersion;
-                LoadTest(i);
-            });
-        }
-
-        protected override void LoadComplete()
-        {
-            base.LoadComplete();
-
-            if (CurrentTest == null)
-                LoadTest(Tests.Find(t => t.Name == config.Get<string>(TestBrowserOption.LastTest)));
-        }
-
-        protected override bool OnExiting(Screen next)
-        {
-            if (next == null)
-                Game?.Exit();
-
-            return base.OnExiting(next);
-        }
-
-        public void LoadTest(int testIndex) => LoadTest(Tests[testIndex]);
-
-        public void LoadTest(TestCase testCase = null, Action onCompletion = null)
-        {
-            if (testCase == null && Tests.Count > 0)
-                testCase = Tests[0];
-
-            config.Set(TestBrowserOption.LastTest, testCase?.Name);
-
-            if (CurrentTest != null)
-            {
-                testContentContainer.Remove(CurrentTest);
-                CurrentTest.Clear();
-
-                var button = getButtonFor(CurrentTest);
-                if (button != null) button.Current = false;
-
-                CurrentTest = null;
-            }
-
-            if (testCase != null)
-            {
-                testContentContainer.Add(CurrentTest = testCase);
-                testCase.Reset();
-                testCase.RunAllSteps(onCompletion);
-
-                var button = getButtonFor(CurrentTest);
-                if (button != null) button.Current = true;
-            }
-        }
-
-        private TestCaseButton getButtonFor(TestCase currentTest) => leftFlowContainer.Children.FirstOrDefault(b => b.TestCase.Name == currentTest.Name);
-    }
-}+﻿// Copyright (c) 2007-2017 ppy Pty Ltd <contact@ppy.sh>.
+// Licensed under the MIT Licence - https://raw.githubusercontent.com/ppy/osu-framework/master/LICENCE
+
+using System;
+using System.Collections.Generic;
+using System.Linq;
+using System.Reflection;
+using osu.Framework.Allocation;
+using osu.Framework.Configuration;
+using osu.Framework.Extensions;
+using osu.Framework.Graphics;
+using osu.Framework.Graphics.Containers;
+using osu.Framework.Graphics.Primitives;
+using osu.Framework.Graphics.Sprites;
+using osu.Framework.Platform;
+using osu.Framework.Screens;
+using osu.Framework.Testing.Drawables;
+using OpenTK;
+using OpenTK.Graphics;
+
+namespace osu.Framework.Testing
+{
+    public class TestBrowser : Screen
+    {
+        public TestCase CurrentTest { get; private set; }
+
+        private FillFlowContainer<TestCaseButton> leftFlowContainer;
+        private Container testContentContainer;
+        private Container compilingNotice;
+
+        public readonly List<TestCase> Tests = new List<TestCase>();
+
+        private ConfigManager<TestBrowserOption> config;
+
+        private DynamicClassCompiler<TestCase> backgroundCompiler;
+
+        public TestBrowser()
+        {
+            //we want to build the lists here because we're interested in the assembly we were *created* on.
+            Assembly asm = Assembly.GetCallingAssembly();
+            foreach (Type type in asm.GetLoadableTypes().Where(t => t.IsSubclassOf(typeof(TestCase))))
+                Tests.Add((TestCase)Activator.CreateInstance(type));
+
+            Tests.Sort((a, b) => string.Compare(a.Name, b.Name, StringComparison.Ordinal));
+        }
+
+        [BackgroundDependencyLoader]
+        private void load(Storage storage)
+        {
+            config = new TestBrowserConfig(storage);
+
+            Children = new Drawable[]
+            {
+                new Container
+                {
+                    RelativeSizeAxes = Axes.Y,
+                    Size = new Vector2(200, 1),
+                    Children = new Drawable[]
+                    {
+                        new Box
+                        {
+                            Colour = Color4.DimGray,
+                            RelativeSizeAxes = Axes.Both
+                        },
+                        new ScrollContainer
+                        {
+                            RelativeSizeAxes = Axes.Both,
+                            ScrollDraggerOverlapsContent = false,
+                            Children = new[]
+                            {
+                                leftFlowContainer = new FillFlowContainer<TestCaseButton>
+                                {
+                                    Padding = new MarginPadding(3),
+                                    Direction = FillDirection.Vertical,
+                                    Spacing = new Vector2(0, 5),
+                                    AutoSizeAxes = Axes.Y,
+                                    RelativeSizeAxes = Axes.X,
+                                }
+                            }
+                        }
+                    }
+                },
+                testContentContainer = new Container
+                {
+                    RelativeSizeAxes = Axes.Both,
+                    Padding = new MarginPadding { Left = 200 },
+                    Children = new Drawable[]
+                    {
+                        compilingNotice = new Container
+                        {
+                            Alpha = 0,
+                            Anchor = Anchor.Centre,
+                            Origin = Anchor.Centre,
+                            Masking = true,
+                            Depth = float.MinValue,
+                            CornerRadius = 5,
+                            AutoSizeAxes = Axes.Both,
+                            Children = new Drawable[]
+                            {
+                                new Box
+                                {
+                                    RelativeSizeAxes = Axes.Both,
+                                    Colour = Color4.Black,
+                                },
+                                new SpriteText
+                                {
+                                    TextSize = 30,
+                                    Text = @"Compiling new version..."
+                                }
+                            },
+                        }
+                    }
+                }
+            };
+
+            //Add buttons for each TestCase.
+            leftFlowContainer.Add(Tests.Select(t => new TestCaseButton(t) { Action = () => LoadTest(t) }));
+
+            backgroundCompiler = new DynamicClassCompiler<TestCase>()
+            {
+                CompilationStarted = compileStarted,
+                CompilationFinished = compileFinished,
+                WatchDirectory = @"Tests",
+            };
+
+            try
+            {
+                backgroundCompiler.Start();
+            }
+            catch
+            {
+                //it's okay for this to fail for now.
+            }
+        }
+
+        private void compileStarted()
+        {
+            compilingNotice.Show();
+            compilingNotice.FadeColour(Color4.White);
+        }
+
+        private void compileFinished(TestCase newVersion)
+        {
+            Schedule(() =>
+            {
+                compilingNotice.FadeOut(800, EasingTypes.InQuint);
+                compilingNotice.FadeColour(newVersion == null ? Color4.Red : Color4.YellowGreen, 100);
+
+                if (newVersion == null) return;
+
+                int i = Tests.FindIndex(t => t.GetType().Name == newVersion.GetType().Name);
+                Tests[i] = newVersion;
+                LoadTest(i);
+            });
+        }
+
+        protected override void LoadComplete()
+        {
+            base.LoadComplete();
+
+            if (CurrentTest == null)
+                LoadTest(Tests.Find(t => t.Name == config.Get<string>(TestBrowserOption.LastTest)));
+        }
+
+        protected override bool OnExiting(Screen next)
+        {
+            if (next == null)
+                Game?.Exit();
+
+            return base.OnExiting(next);
+        }
+
+        public void LoadTest(int testIndex) => LoadTest(Tests[testIndex]);
+
+        public void LoadTest(TestCase testCase = null, Action onCompletion = null)
+        {
+            if (testCase == null && Tests.Count > 0)
+                testCase = Tests[0];
+
+            config.Set(TestBrowserOption.LastTest, testCase?.Name);
+
+            if (CurrentTest != null)
+            {
+                testContentContainer.Remove(CurrentTest);
+                CurrentTest.Clear();
+
+                var button = getButtonFor(CurrentTest);
+                if (button != null) button.Current = false;
+
+                CurrentTest = null;
+            }
+
+            if (testCase != null)
+            {
+                testContentContainer.Add(CurrentTest = testCase);
+                testCase.Reset();
+                testCase.RunAllSteps(onCompletion);
+
+                var button = getButtonFor(CurrentTest);
+                if (button != null) button.Current = true;
+            }
+        }
+
+        private TestCaseButton getButtonFor(TestCase currentTest) => leftFlowContainer.Children.FirstOrDefault(b => b.TestCase.Name == currentTest.Name);
+    }
+}