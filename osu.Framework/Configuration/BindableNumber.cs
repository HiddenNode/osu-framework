<<<<<<< HEAD
﻿// Copyright (c) 2007-2018 ppy Pty Ltd <contact@ppy.sh>.
// Licensed under the MIT Licence - https://raw.githubusercontent.com/ppy/osu-framework/master/LICENCE

using System;
using System.Collections.Generic;
using System.Globalization;

namespace osu.Framework.Configuration
{
    public abstract class BindableNumber<T> : Bindable<T>
        where T : struct, IComparable, IConvertible
    {
        static BindableNumber()
        {
            // check supported types against provided type argument.
            var allowedTypes = new HashSet<Type>
            {
                typeof(sbyte),
                typeof(byte),
                typeof(short),
                typeof(ushort),
                typeof(int),
                typeof(uint),
                typeof(long),
                typeof(ulong),
                typeof(float),
                typeof(double)
            };

            if (!allowedTypes.Contains(typeof(T)))
                throw new ArgumentException(
                    $"{nameof(BindableNumber<T>)} only accepts the primitive numeric types (except for {typeof(decimal).FullName}) as type arguments. You provided {typeof(T).FullName}.");
        }

        /// <summary>
        /// An event which is raised when <see cref="Precision"/> has changed (or manually via <see cref="TriggerPrecisionChange"/>).
        /// </summary>
        public event Action<T> PrecisionChanged;

        protected BindableNumber(T value = default(T))
            : base(value)
        {
            MinValue = DefaultMinValue;
            MaxValue = DefaultMaxValue;
            precision = DefaultPrecision;
        }


        private T precision;

        /// <summary>
        /// The precision up to which the value of this bindable should be rounded.
        /// </summary>
        public T Precision
        {
            get => precision;
            set
            {
                if (precision.Equals(value))
                    return;

                if (Convert.ToDouble(value) <= 0)
                    throw new ArgumentOutOfRangeException(nameof(Precision), "Must be greater than 0.");

                precision = value;

                TriggerPrecisionChange();
            }
        }

        public override T Value
        {
            get { return base.Value; }
            set
            {
                if (Precision.CompareTo(DefaultPrecision) > 0)
                {
                    double doubleValue = Convert.ToDouble(clamp(value, MinValue, MaxValue));
                    doubleValue = Math.Round(doubleValue / Convert.ToDouble(Precision)) * Convert.ToDouble(Precision);

                    // ReSharper disable once PossibleNullReferenceException
                    // https://youtrack.jetbrains.com/issue/RIDER-12652
                    base.Value = (T)Convert.ChangeType(doubleValue, typeof(T), CultureInfo.InvariantCulture);
                }
                else
                    base.Value = clamp(value, MinValue, MaxValue);
            }
        }

        /// <summary>
        /// The minimum value of this bindable. <see cref="Bindable{T}.Value"/> will never go below this value.
        /// </summary>
        public T MinValue { get; set; }

        /// <summary>
        /// The maximim value of this bindable. <see cref="Bindable{T}.Value"/> will never go above this value.
        /// </summary>
        public T MaxValue { get; set; }

        /// <summary>
        /// The default <see cref="MinValue"/>. This should be equal to the minimum value of type <see cref="T"/>.
        /// </summary>
        protected abstract T DefaultMinValue { get; }

        /// <summary>
        /// The default <see cref="MaxValue"/>. This should be equal to the maximum value of type <see cref="T"/>.
        /// </summary>
        protected abstract T DefaultMaxValue { get; }

        /// <summary>
        /// The default <see cref="Precision"/>.
        /// </summary>
        protected abstract T DefaultPrecision { get; }

        public override void TriggerChange()
        {
            base.TriggerChange();

            TriggerPrecisionChange(false);
        }

        protected void TriggerPrecisionChange(bool propagateToBindings = true)
        {
            PrecisionChanged?.Invoke(MinValue);

            if (!propagateToBindings)
                return;

            Bindings?.ForEachAlive(b =>
            {
                if (b is BindableNumber<T> other)
                    other.Precision = Precision;
            });
        }

        public override void BindTo(Bindable<T> them)
        {
            if (them is BindableNumber<T> other)
            {
                Precision = max(Precision, other.Precision);
                MinValue = max(MinValue, other.MinValue);
                MaxValue = min(MaxValue, other.MaxValue);

                if (MinValue.CompareTo(MaxValue) > 0)
                    throw new ArgumentOutOfRangeException(
                        $"Can not weld bindable longs with non-overlapping min/max-ranges. The ranges were [{MinValue} - {MaxValue}] and [{other.MinValue} - {other.MaxValue}].", nameof(them));
            }

            base.BindTo(them);
        }

        /// <summary>
        /// Whether this bindable has a user-defined range that is not the full range of the <see cref="T"/> type.
        /// </summary>
        public bool HasDefinedRange => !MinValue.Equals(DefaultMinValue) || !MaxValue.Equals(DefaultMaxValue);

        public static implicit operator T(BindableNumber<T> value) => value?.Value ?? throw new InvalidCastException($"Casting a null {nameof(BindableNumber<T>)} to a {nameof(T)} is likely a mistake");

        public bool IsInteger
        {
            get
            {
                switch (Type.GetTypeCode(typeof(T)))
                {
                    case TypeCode.Byte:
                    case TypeCode.SByte:
                    case TypeCode.UInt16:
                    case TypeCode.Int16:
                    case TypeCode.UInt32:
                    case TypeCode.Int32:
                    case TypeCode.UInt64:
                    case TypeCode.Int64:
                        return true;
                    default:
                        return false;
                }
            }
        }

        public void Set<U>(U val) where U : struct,
            IComparable, IFormattable, IConvertible, IComparable<U>, IEquatable<U>
        {
            switch (Type.GetTypeCode(typeof(T)))
            {
                case TypeCode.Byte:
                    var byteBindable = this as BindableNumber<byte>;
                    if (byteBindable == null) throw new ArgumentNullException(nameof(byteBindable), $"Generic type {typeof(T)} does not match actual bindable type {GetType()}.");
                    byteBindable.Value = Convert.ToByte(val);
                    break;
                case TypeCode.SByte:
                    var sbyteBindable = this as BindableNumber<sbyte>;
                    if (sbyteBindable == null) throw new ArgumentNullException(nameof(sbyteBindable), $"Generic type {typeof(T)} does not match actual bindable type {GetType()}.");
                    sbyteBindable.Value = Convert.ToSByte(val);
                    break;
                case TypeCode.UInt16:
                    var ushortBindable = this as BindableNumber<ushort>;
                    if (ushortBindable == null) throw new ArgumentNullException(nameof(ushortBindable), $"Generic type {typeof(T)} does not match actual bindable type {GetType()}.");
                    ushortBindable.Value = Convert.ToUInt16(val);
                    break;
                case TypeCode.Int16:
                    var shortBindable = this as BindableNumber<short>;
                    if (shortBindable == null) throw new ArgumentNullException(nameof(shortBindable), $"Generic type {typeof(T)} does not match actual bindable type {GetType()}.");
                    shortBindable.Value = Convert.ToInt16(val);
                    break;
                case TypeCode.UInt32:
                    var uintBindable = this as BindableNumber<uint>;
                    if (uintBindable == null) throw new ArgumentNullException(nameof(uintBindable), $"Generic type {typeof(T)} does not match actual bindable type {GetType()}.");
                    uintBindable.Value = Convert.ToUInt32(val);
                    break;
                case TypeCode.Int32:
                    var intBindable = this as BindableNumber<int>;
                    if (intBindable == null) throw new ArgumentNullException(nameof(intBindable), $"Generic type {typeof(T)} does not match actual bindable type {GetType()}.");
                    intBindable.Value = Convert.ToInt32(val);
                    break;
                case TypeCode.UInt64:
                    var ulongBindable = this as BindableNumber<ulong>;
                    if (ulongBindable == null) throw new ArgumentNullException(nameof(ulongBindable), $"Generic type {typeof(T)} does not match actual bindable type {GetType()}.");
                    ulongBindable.Value = Convert.ToUInt64(val);
                    break;
                case TypeCode.Int64:
                    var longBindable = this as BindableNumber<long>;
                    if (longBindable == null) throw new ArgumentNullException(nameof(longBindable), $"Generic type {typeof(T)} does not match actual bindable type {GetType()}.");
                    longBindable.Value = Convert.ToInt64(val);
                    break;
                case TypeCode.Single:
                    var floatBindable = this as BindableNumber<float>;
                    if (floatBindable == null) throw new ArgumentNullException(nameof(floatBindable), $"Generic type {typeof(T)} does not match actual bindable type {GetType()}.");
                    floatBindable.Value = Convert.ToSingle(val);
                    break;
                case TypeCode.Double:
                    var doubleBindable = this as BindableNumber<double>;
                    if (doubleBindable == null) throw new ArgumentNullException(nameof(doubleBindable), $"Generic type {typeof(T)} does not match actual bindable type {GetType()}.");
                    doubleBindable.Value = Convert.ToDouble(val);
                    break;
            }
        }

        public void Add<U>(U val) where U : struct,
            IComparable, IFormattable, IConvertible, IComparable<U>, IEquatable<U>
        {
            switch (Type.GetTypeCode(typeof(T)))
            {
                case TypeCode.Byte:
                    var byteBindable = this as BindableNumber<byte>;
                    if (byteBindable == null) throw new ArgumentNullException(nameof(byteBindable), $"Generic type {typeof(T)} does not match actual bindable type {GetType()}.");
                    byteBindable.Value += Convert.ToByte(val);
                    break;
                case TypeCode.SByte:
                    var sbyteBindable = this as BindableNumber<sbyte>;
                    if (sbyteBindable == null) throw new ArgumentNullException(nameof(sbyteBindable), $"Generic type {typeof(T)} does not match actual bindable type {GetType()}.");
                    sbyteBindable.Value += Convert.ToSByte(val);
                    break;
                case TypeCode.UInt16:
                    var ushortBindable = this as BindableNumber<ushort>;
                    if (ushortBindable == null) throw new ArgumentNullException(nameof(ushortBindable), $"Generic type {typeof(T)} does not match actual bindable type {GetType()}.");
                    ushortBindable.Value += Convert.ToUInt16(val);
                    break;
                case TypeCode.Int16:
                    var shortBindable = this as BindableNumber<short>;
                    if (shortBindable == null) throw new ArgumentNullException(nameof(shortBindable), $"Generic type {typeof(T)} does not match actual bindable type {GetType()}.");
                    shortBindable.Value += Convert.ToInt16(val);
                    break;
                case TypeCode.UInt32:
                    var uintBindable = this as BindableNumber<uint>;
                    if (uintBindable == null) throw new ArgumentNullException(nameof(uintBindable), $"Generic type {typeof(T)} does not match actual bindable type {GetType()}.");
                    uintBindable.Value += Convert.ToUInt32(val);
                    break;
                case TypeCode.Int32:
                    var intBindable = this as BindableNumber<int>;
                    if (intBindable == null) throw new ArgumentNullException(nameof(intBindable), $"Generic type {typeof(T)} does not match actual bindable type {GetType()}.");
                    intBindable.Value += Convert.ToInt32(val);
                    break;
                case TypeCode.UInt64:
                    var ulongBindable = this as BindableNumber<ulong>;
                    if (ulongBindable == null) throw new ArgumentNullException(nameof(ulongBindable), $"Generic type {typeof(T)} does not match actual bindable type {GetType()}.");
                    ulongBindable.Value += Convert.ToUInt64(val);
                    break;
                case TypeCode.Int64:
                    var longBindable = this as BindableNumber<long>;
                    if (longBindable == null) throw new ArgumentNullException(nameof(longBindable), $"Generic type {typeof(T)} does not match actual bindable type {GetType()}.");
                    longBindable.Value += Convert.ToInt64(val);
                    break;
                case TypeCode.Single:
                    var floatBindable = this as BindableNumber<float>;
                    if (floatBindable == null) throw new ArgumentNullException(nameof(floatBindable), $"Generic type {typeof(T)} does not match actual bindable type {GetType()}.");
                    floatBindable.Value += Convert.ToSingle(val);
                    break;
                case TypeCode.Double:
                    var doubleBindable = this as BindableNumber<double>;
                    if (doubleBindable == null) throw new ArgumentNullException(nameof(doubleBindable), $"Generic type {typeof(T)} does not match actual bindable type {GetType()}.");
                    doubleBindable.Value += Convert.ToDouble(val);
                    break;
            }
        }

        /// <summary>
        /// Sets the value of the bindable to Min + (Max - Min) * amt
        /// <param name="amt">The proportional amount to set, ranging from 0 to 1.</param>
        /// <param name="snap">If greater than 0, snap the final value to the closest multiple of this number.</param>
        /// </summary>
        public void SetProportional(float amt, float snap = 0)
        {
            var min = Convert.ToDouble(MinValue);
            var max = Convert.ToDouble(MaxValue);
            var value = min + (max - min) * amt;
            if (snap > 0)
                value = Math.Round(value / snap) * snap;
            Set(value);
        }

        private static T max(T value1, T value2)
        {
            var comparison = value1.CompareTo(value2);
            return comparison > 0 ? value1 : value2;
        }

        private static T min(T value1, T value2)
        {
            var comparison = value1.CompareTo(value2);
            return comparison > 0 ? value2 : value1;
        }

        private static T clamp(T value, T minValue, T maxValue)
            => max(minValue, min(maxValue, value));
    }
}
=======
﻿// Copyright (c) 2007-2018 ppy Pty Ltd <contact@ppy.sh>.
// Licensed under the MIT Licence - https://raw.githubusercontent.com/ppy/osu-framework/master/LICENCE

using System;
using System.Collections.Generic;
using System.Globalization;
using OpenTK;

namespace osu.Framework.Configuration
{
    public abstract class BindableNumber<T> : Bindable<T>
        where T : struct, IComparable, IConvertible
    {
        static BindableNumber()
        {
            // check supported types against provided type argument.
            var allowedTypes = new HashSet<Type>
            {
                typeof(sbyte),
                typeof(byte),
                typeof(short),
                typeof(ushort),
                typeof(int),
                typeof(uint),
                typeof(long),
                typeof(ulong),
                typeof(float),
                typeof(double)
            };

            if (!allowedTypes.Contains(typeof(T)))
                throw new ArgumentException(
                    $"{nameof(BindableNumber<T>)} only accepts the primitive numeric types (except for {typeof(decimal).FullName}) as type arguments. You provided {typeof(T).FullName}.");
        }

        /// <summary>
        /// An event which is raised when <see cref="Precision"/> has changed (or manually via <see cref="TriggerPrecisionChange"/>).
        /// </summary>
        public event Action<T> PrecisionChanged;

        protected BindableNumber(T value = default(T))
            : base(value)
        {
            MinValue = DefaultMinValue;
            MaxValue = DefaultMaxValue;
            precision = DefaultPrecision;
        }


        private T precision;

        /// <summary>
        /// The precision up to which the value of this bindable should be rounded.
        /// </summary>
        public T Precision
        {
            get => precision;
            set
            {
                if (precision.Equals(value))
                    return;

                if (Convert.ToDouble(value) <= 0)
                    throw new ArgumentOutOfRangeException(nameof(Precision), "Must be greater than 0.");

                precision = value;

                TriggerPrecisionChange();
            }
        }

        public override T Value
        {
            get { return base.Value; }
            set
            {
                if (Precision.CompareTo(DefaultPrecision) > 0)
                {
                    double doubleValue = Convert.ToDouble(clamp(value, MinValue, MaxValue));
                    doubleValue = Math.Round(doubleValue / Convert.ToDouble(Precision)) * Convert.ToDouble(Precision);

                    // ReSharper disable once PossibleNullReferenceException
                    // https://youtrack.jetbrains.com/issue/RIDER-12652
                    base.Value = (T)Convert.ChangeType(doubleValue, typeof(T), CultureInfo.InvariantCulture);
                }
                else
                    base.Value = clamp(value, MinValue, MaxValue);
            }
        }

        /// <summary>
        /// The minimum value of this bindable. <see cref="Bindable{T}.Value"/> will never go below this value.
        /// </summary>
        public T MinValue { get; set; }

        /// <summary>
        /// The maximim value of this bindable. <see cref="Bindable{T}.Value"/> will never go above this value.
        /// </summary>
        public T MaxValue { get; set; }

        /// <summary>
        /// The default <see cref="MinValue"/>. This should be equal to the minimum value of type <see cref="T"/>.
        /// </summary>
        protected abstract T DefaultMinValue { get; }

        /// <summary>
        /// The default <see cref="MaxValue"/>. This should be equal to the maximum value of type <see cref="T"/>.
        /// </summary>
        protected abstract T DefaultMaxValue { get; }

        /// <summary>
        /// The default <see cref="Precision"/>.
        /// </summary>
        protected abstract T DefaultPrecision { get; }

        public override void TriggerChange()
        {
            base.TriggerChange();

            TriggerPrecisionChange(false);
        }

        protected void TriggerPrecisionChange(bool propagateToBindings = true)
        {
            PrecisionChanged?.Invoke(MinValue);

            if (!propagateToBindings)
                return;

            Bindings?.ForEachAlive(b =>
            {
                if (b is BindableNumber<T> other)
                    other.Precision = Precision;
            });
        }

        public override void BindTo(Bindable<T> them)
        {
            if (them is BindableNumber<T> other)
            {
                Precision = max(Precision, other.Precision);
                MinValue = max(MinValue, other.MinValue);
                MaxValue = min(MaxValue, other.MaxValue);

                if (MinValue.CompareTo(MaxValue) > 0)
                    throw new ArgumentOutOfRangeException(
                        $"Can not weld bindable longs with non-overlapping min/max-ranges. The ranges were [{MinValue} - {MaxValue}] and [{other.MinValue} - {other.MaxValue}].", nameof(them));
            }

            base.BindTo(them);
        }

        /// <summary>
        /// Whether this bindable has a user-defined range that is not the full range of the <see cref="T"/> type.
        /// </summary>
        public bool HasDefinedRange => !MinValue.Equals(DefaultMinValue) || !MaxValue.Equals(DefaultMaxValue);

        public static implicit operator T(BindableNumber<T> value) => value?.Value ?? throw new InvalidCastException($"Casting a null {nameof(BindableNumber<T>)} to a {nameof(T)} is likely a mistake");

        public bool IsInteger
        {
            get
            {
                switch (Type.GetTypeCode(typeof(T)))
                {
                    case TypeCode.Byte:
                    case TypeCode.SByte:
                    case TypeCode.UInt16:
                    case TypeCode.Int16:
                    case TypeCode.UInt32:
                    case TypeCode.Int32:
                    case TypeCode.UInt64:
                    case TypeCode.Int64:
                        return true;
                    default:
                        return false;
                }
            }
        }

        public void Set<U>(U val) where U : struct,
            IComparable, IFormattable, IConvertible, IComparable<U>, IEquatable<U>
        {
            switch (Type.GetTypeCode(typeof(T)))
            {
                case TypeCode.Byte:
                    var byteBindable = this as BindableNumber<byte>;
                    if (byteBindable == null) throw new ArgumentNullException(nameof(byteBindable), $"Generic type {typeof(T)} does not match actual bindable type {GetType()}.");
                    byteBindable.Value = Convert.ToByte(val);
                    break;
                case TypeCode.SByte:
                    var sbyteBindable = this as BindableNumber<sbyte>;
                    if (sbyteBindable == null) throw new ArgumentNullException(nameof(sbyteBindable), $"Generic type {typeof(T)} does not match actual bindable type {GetType()}.");
                    sbyteBindable.Value = Convert.ToSByte(val);
                    break;
                case TypeCode.UInt16:
                    var ushortBindable = this as BindableNumber<ushort>;
                    if (ushortBindable == null) throw new ArgumentNullException(nameof(ushortBindable), $"Generic type {typeof(T)} does not match actual bindable type {GetType()}.");
                    ushortBindable.Value = Convert.ToUInt16(val);
                    break;
                case TypeCode.Int16:
                    var shortBindable = this as BindableNumber<short>;
                    if (shortBindable == null) throw new ArgumentNullException(nameof(shortBindable), $"Generic type {typeof(T)} does not match actual bindable type {GetType()}.");
                    shortBindable.Value = Convert.ToInt16(val);
                    break;
                case TypeCode.UInt32:
                    var uintBindable = this as BindableNumber<uint>;
                    if (uintBindable == null) throw new ArgumentNullException(nameof(uintBindable), $"Generic type {typeof(T)} does not match actual bindable type {GetType()}.");
                    uintBindable.Value = Convert.ToUInt32(val);
                    break;
                case TypeCode.Int32:
                    var intBindable = this as BindableNumber<int>;
                    if (intBindable == null) throw new ArgumentNullException(nameof(intBindable), $"Generic type {typeof(T)} does not match actual bindable type {GetType()}.");
                    intBindable.Value = Convert.ToInt32(val);
                    break;
                case TypeCode.UInt64:
                    var ulongBindable = this as BindableNumber<ulong>;
                    if (ulongBindable == null) throw new ArgumentNullException(nameof(ulongBindable), $"Generic type {typeof(T)} does not match actual bindable type {GetType()}.");
                    ulongBindable.Value = Convert.ToUInt64(val);
                    break;
                case TypeCode.Int64:
                    var longBindable = this as BindableNumber<long>;
                    if (longBindable == null) throw new ArgumentNullException(nameof(longBindable), $"Generic type {typeof(T)} does not match actual bindable type {GetType()}.");
                    longBindable.Value = Convert.ToInt64(val);
                    break;
                case TypeCode.Single:
                    var floatBindable = this as BindableNumber<float>;
                    if (floatBindable == null) throw new ArgumentNullException(nameof(floatBindable), $"Generic type {typeof(T)} does not match actual bindable type {GetType()}.");
                    floatBindable.Value = Convert.ToSingle(val);
                    break;
                case TypeCode.Double:
                    var doubleBindable = this as BindableNumber<double>;
                    if (doubleBindable == null) throw new ArgumentNullException(nameof(doubleBindable), $"Generic type {typeof(T)} does not match actual bindable type {GetType()}.");
                    doubleBindable.Value = Convert.ToDouble(val);
                    break;
            }
        }

        public void Add<U>(U val) where U : struct,
            IComparable, IFormattable, IConvertible, IComparable<U>, IEquatable<U>
        {
            switch (Type.GetTypeCode(typeof(T)))
            {
                case TypeCode.Byte:
                    var byteBindable = this as BindableNumber<byte>;
                    if (byteBindable == null) throw new ArgumentNullException(nameof(byteBindable), $"Generic type {typeof(T)} does not match actual bindable type {GetType()}.");
                    byteBindable.Value += Convert.ToByte(val);
                    break;
                case TypeCode.SByte:
                    var sbyteBindable = this as BindableNumber<sbyte>;
                    if (sbyteBindable == null) throw new ArgumentNullException(nameof(sbyteBindable), $"Generic type {typeof(T)} does not match actual bindable type {GetType()}.");
                    sbyteBindable.Value += Convert.ToSByte(val);
                    break;
                case TypeCode.UInt16:
                    var ushortBindable = this as BindableNumber<ushort>;
                    if (ushortBindable == null) throw new ArgumentNullException(nameof(ushortBindable), $"Generic type {typeof(T)} does not match actual bindable type {GetType()}.");
                    ushortBindable.Value += Convert.ToUInt16(val);
                    break;
                case TypeCode.Int16:
                    var shortBindable = this as BindableNumber<short>;
                    if (shortBindable == null) throw new ArgumentNullException(nameof(shortBindable), $"Generic type {typeof(T)} does not match actual bindable type {GetType()}.");
                    shortBindable.Value += Convert.ToInt16(val);
                    break;
                case TypeCode.UInt32:
                    var uintBindable = this as BindableNumber<uint>;
                    if (uintBindable == null) throw new ArgumentNullException(nameof(uintBindable), $"Generic type {typeof(T)} does not match actual bindable type {GetType()}.");
                    uintBindable.Value += Convert.ToUInt32(val);
                    break;
                case TypeCode.Int32:
                    var intBindable = this as BindableNumber<int>;
                    if (intBindable == null) throw new ArgumentNullException(nameof(intBindable), $"Generic type {typeof(T)} does not match actual bindable type {GetType()}.");
                    intBindable.Value += Convert.ToInt32(val);
                    break;
                case TypeCode.UInt64:
                    var ulongBindable = this as BindableNumber<ulong>;
                    if (ulongBindable == null) throw new ArgumentNullException(nameof(ulongBindable), $"Generic type {typeof(T)} does not match actual bindable type {GetType()}.");
                    ulongBindable.Value += Convert.ToUInt64(val);
                    break;
                case TypeCode.Int64:
                    var longBindable = this as BindableNumber<long>;
                    if (longBindable == null) throw new ArgumentNullException(nameof(longBindable), $"Generic type {typeof(T)} does not match actual bindable type {GetType()}.");
                    longBindable.Value += Convert.ToInt64(val);
                    break;
                case TypeCode.Single:
                    var floatBindable = this as BindableNumber<float>;
                    if (floatBindable == null) throw new ArgumentNullException(nameof(floatBindable), $"Generic type {typeof(T)} does not match actual bindable type {GetType()}.");
                    floatBindable.Value += Convert.ToSingle(val);
                    break;
                case TypeCode.Double:
                    var doubleBindable = this as BindableNumber<double>;
                    if (doubleBindable == null) throw new ArgumentNullException(nameof(doubleBindable), $"Generic type {typeof(T)} does not match actual bindable type {GetType()}.");
                    doubleBindable.Value += Convert.ToDouble(val);
                    break;
            }
        }

        /// <summary>
        /// Sets the value of the bindable to Min + (Max - Min) * amt
        /// <param name="amt">The proportional amount to set, ranging from 0 to 1.</param>
        /// <param name="snap">If greater than 0, snap the final value to the closest multiple of this number.</param>
        /// </summary>
        public void SetProportional(float amt, float snap = 0)
        {
            var min = Convert.ToDouble(MinValue);
            var max = Convert.ToDouble(MaxValue);
            var value = min + (max - min) * amt;
            if (snap > 0)
            {
                var floor = Math.Floor(value / snap) * snap;
                value = MathHelper.Clamp(value - floor < snap / 2f ? floor : floor + snap, min, max);
            }
            Set(value);
        }

        private static T max(T value1, T value2)
        {
            var comparison = value1.CompareTo(value2);
            return comparison > 0 ? value1 : value2;
        }

        private static T min(T value1, T value2)
        {
            var comparison = value1.CompareTo(value2);
            return comparison > 0 ? value2 : value1;
        }

        private static T clamp(T value, T minValue, T maxValue)
            => max(minValue, min(maxValue, value));
    }
}
>>>>>>> b210a4bd
<|MERGE_RESOLUTION|>--- conflicted
+++ resolved
@@ -1,4 +1,3 @@
-<<<<<<< HEAD
 ﻿// Copyright (c) 2007-2018 ppy Pty Ltd <contact@ppy.sh>.
 // Licensed under the MIT Licence - https://raw.githubusercontent.com/ppy/osu-framework/master/LICENCE
 
@@ -324,336 +323,4 @@
         private static T clamp(T value, T minValue, T maxValue)
             => max(minValue, min(maxValue, value));
     }
-}
-=======
-﻿// Copyright (c) 2007-2018 ppy Pty Ltd <contact@ppy.sh>.
-// Licensed under the MIT Licence - https://raw.githubusercontent.com/ppy/osu-framework/master/LICENCE
-
-using System;
-using System.Collections.Generic;
-using System.Globalization;
-using OpenTK;
-
-namespace osu.Framework.Configuration
-{
-    public abstract class BindableNumber<T> : Bindable<T>
-        where T : struct, IComparable, IConvertible
-    {
-        static BindableNumber()
-        {
-            // check supported types against provided type argument.
-            var allowedTypes = new HashSet<Type>
-            {
-                typeof(sbyte),
-                typeof(byte),
-                typeof(short),
-                typeof(ushort),
-                typeof(int),
-                typeof(uint),
-                typeof(long),
-                typeof(ulong),
-                typeof(float),
-                typeof(double)
-            };
-
-            if (!allowedTypes.Contains(typeof(T)))
-                throw new ArgumentException(
-                    $"{nameof(BindableNumber<T>)} only accepts the primitive numeric types (except for {typeof(decimal).FullName}) as type arguments. You provided {typeof(T).FullName}.");
-        }
-
-        /// <summary>
-        /// An event which is raised when <see cref="Precision"/> has changed (or manually via <see cref="TriggerPrecisionChange"/>).
-        /// </summary>
-        public event Action<T> PrecisionChanged;
-
-        protected BindableNumber(T value = default(T))
-            : base(value)
-        {
-            MinValue = DefaultMinValue;
-            MaxValue = DefaultMaxValue;
-            precision = DefaultPrecision;
-        }
-
-
-        private T precision;
-
-        /// <summary>
-        /// The precision up to which the value of this bindable should be rounded.
-        /// </summary>
-        public T Precision
-        {
-            get => precision;
-            set
-            {
-                if (precision.Equals(value))
-                    return;
-
-                if (Convert.ToDouble(value) <= 0)
-                    throw new ArgumentOutOfRangeException(nameof(Precision), "Must be greater than 0.");
-
-                precision = value;
-
-                TriggerPrecisionChange();
-            }
-        }
-
-        public override T Value
-        {
-            get { return base.Value; }
-            set
-            {
-                if (Precision.CompareTo(DefaultPrecision) > 0)
-                {
-                    double doubleValue = Convert.ToDouble(clamp(value, MinValue, MaxValue));
-                    doubleValue = Math.Round(doubleValue / Convert.ToDouble(Precision)) * Convert.ToDouble(Precision);
-
-                    // ReSharper disable once PossibleNullReferenceException
-                    // https://youtrack.jetbrains.com/issue/RIDER-12652
-                    base.Value = (T)Convert.ChangeType(doubleValue, typeof(T), CultureInfo.InvariantCulture);
-                }
-                else
-                    base.Value = clamp(value, MinValue, MaxValue);
-            }
-        }
-
-        /// <summary>
-        /// The minimum value of this bindable. <see cref="Bindable{T}.Value"/> will never go below this value.
-        /// </summary>
-        public T MinValue { get; set; }
-
-        /// <summary>
-        /// The maximim value of this bindable. <see cref="Bindable{T}.Value"/> will never go above this value.
-        /// </summary>
-        public T MaxValue { get; set; }
-
-        /// <summary>
-        /// The default <see cref="MinValue"/>. This should be equal to the minimum value of type <see cref="T"/>.
-        /// </summary>
-        protected abstract T DefaultMinValue { get; }
-
-        /// <summary>
-        /// The default <see cref="MaxValue"/>. This should be equal to the maximum value of type <see cref="T"/>.
-        /// </summary>
-        protected abstract T DefaultMaxValue { get; }
-
-        /// <summary>
-        /// The default <see cref="Precision"/>.
-        /// </summary>
-        protected abstract T DefaultPrecision { get; }
-
-        public override void TriggerChange()
-        {
-            base.TriggerChange();
-
-            TriggerPrecisionChange(false);
-        }
-
-        protected void TriggerPrecisionChange(bool propagateToBindings = true)
-        {
-            PrecisionChanged?.Invoke(MinValue);
-
-            if (!propagateToBindings)
-                return;
-
-            Bindings?.ForEachAlive(b =>
-            {
-                if (b is BindableNumber<T> other)
-                    other.Precision = Precision;
-            });
-        }
-
-        public override void BindTo(Bindable<T> them)
-        {
-            if (them is BindableNumber<T> other)
-            {
-                Precision = max(Precision, other.Precision);
-                MinValue = max(MinValue, other.MinValue);
-                MaxValue = min(MaxValue, other.MaxValue);
-
-                if (MinValue.CompareTo(MaxValue) > 0)
-                    throw new ArgumentOutOfRangeException(
-                        $"Can not weld bindable longs with non-overlapping min/max-ranges. The ranges were [{MinValue} - {MaxValue}] and [{other.MinValue} - {other.MaxValue}].", nameof(them));
-            }
-
-            base.BindTo(them);
-        }
-
-        /// <summary>
-        /// Whether this bindable has a user-defined range that is not the full range of the <see cref="T"/> type.
-        /// </summary>
-        public bool HasDefinedRange => !MinValue.Equals(DefaultMinValue) || !MaxValue.Equals(DefaultMaxValue);
-
-        public static implicit operator T(BindableNumber<T> value) => value?.Value ?? throw new InvalidCastException($"Casting a null {nameof(BindableNumber<T>)} to a {nameof(T)} is likely a mistake");
-
-        public bool IsInteger
-        {
-            get
-            {
-                switch (Type.GetTypeCode(typeof(T)))
-                {
-                    case TypeCode.Byte:
-                    case TypeCode.SByte:
-                    case TypeCode.UInt16:
-                    case TypeCode.Int16:
-                    case TypeCode.UInt32:
-                    case TypeCode.Int32:
-                    case TypeCode.UInt64:
-                    case TypeCode.Int64:
-                        return true;
-                    default:
-                        return false;
-                }
-            }
-        }
-
-        public void Set<U>(U val) where U : struct,
-            IComparable, IFormattable, IConvertible, IComparable<U>, IEquatable<U>
-        {
-            switch (Type.GetTypeCode(typeof(T)))
-            {
-                case TypeCode.Byte:
-                    var byteBindable = this as BindableNumber<byte>;
-                    if (byteBindable == null) throw new ArgumentNullException(nameof(byteBindable), $"Generic type {typeof(T)} does not match actual bindable type {GetType()}.");
-                    byteBindable.Value = Convert.ToByte(val);
-                    break;
-                case TypeCode.SByte:
-                    var sbyteBindable = this as BindableNumber<sbyte>;
-                    if (sbyteBindable == null) throw new ArgumentNullException(nameof(sbyteBindable), $"Generic type {typeof(T)} does not match actual bindable type {GetType()}.");
-                    sbyteBindable.Value = Convert.ToSByte(val);
-                    break;
-                case TypeCode.UInt16:
-                    var ushortBindable = this as BindableNumber<ushort>;
-                    if (ushortBindable == null) throw new ArgumentNullException(nameof(ushortBindable), $"Generic type {typeof(T)} does not match actual bindable type {GetType()}.");
-                    ushortBindable.Value = Convert.ToUInt16(val);
-                    break;
-                case TypeCode.Int16:
-                    var shortBindable = this as BindableNumber<short>;
-                    if (shortBindable == null) throw new ArgumentNullException(nameof(shortBindable), $"Generic type {typeof(T)} does not match actual bindable type {GetType()}.");
-                    shortBindable.Value = Convert.ToInt16(val);
-                    break;
-                case TypeCode.UInt32:
-                    var uintBindable = this as BindableNumber<uint>;
-                    if (uintBindable == null) throw new ArgumentNullException(nameof(uintBindable), $"Generic type {typeof(T)} does not match actual bindable type {GetType()}.");
-                    uintBindable.Value = Convert.ToUInt32(val);
-                    break;
-                case TypeCode.Int32:
-                    var intBindable = this as BindableNumber<int>;
-                    if (intBindable == null) throw new ArgumentNullException(nameof(intBindable), $"Generic type {typeof(T)} does not match actual bindable type {GetType()}.");
-                    intBindable.Value = Convert.ToInt32(val);
-                    break;
-                case TypeCode.UInt64:
-                    var ulongBindable = this as BindableNumber<ulong>;
-                    if (ulongBindable == null) throw new ArgumentNullException(nameof(ulongBindable), $"Generic type {typeof(T)} does not match actual bindable type {GetType()}.");
-                    ulongBindable.Value = Convert.ToUInt64(val);
-                    break;
-                case TypeCode.Int64:
-                    var longBindable = this as BindableNumber<long>;
-                    if (longBindable == null) throw new ArgumentNullException(nameof(longBindable), $"Generic type {typeof(T)} does not match actual bindable type {GetType()}.");
-                    longBindable.Value = Convert.ToInt64(val);
-                    break;
-                case TypeCode.Single:
-                    var floatBindable = this as BindableNumber<float>;
-                    if (floatBindable == null) throw new ArgumentNullException(nameof(floatBindable), $"Generic type {typeof(T)} does not match actual bindable type {GetType()}.");
-                    floatBindable.Value = Convert.ToSingle(val);
-                    break;
-                case TypeCode.Double:
-                    var doubleBindable = this as BindableNumber<double>;
-                    if (doubleBindable == null) throw new ArgumentNullException(nameof(doubleBindable), $"Generic type {typeof(T)} does not match actual bindable type {GetType()}.");
-                    doubleBindable.Value = Convert.ToDouble(val);
-                    break;
-            }
-        }
-
-        public void Add<U>(U val) where U : struct,
-            IComparable, IFormattable, IConvertible, IComparable<U>, IEquatable<U>
-        {
-            switch (Type.GetTypeCode(typeof(T)))
-            {
-                case TypeCode.Byte:
-                    var byteBindable = this as BindableNumber<byte>;
-                    if (byteBindable == null) throw new ArgumentNullException(nameof(byteBindable), $"Generic type {typeof(T)} does not match actual bindable type {GetType()}.");
-                    byteBindable.Value += Convert.ToByte(val);
-                    break;
-                case TypeCode.SByte:
-                    var sbyteBindable = this as BindableNumber<sbyte>;
-                    if (sbyteBindable == null) throw new ArgumentNullException(nameof(sbyteBindable), $"Generic type {typeof(T)} does not match actual bindable type {GetType()}.");
-                    sbyteBindable.Value += Convert.ToSByte(val);
-                    break;
-                case TypeCode.UInt16:
-                    var ushortBindable = this as BindableNumber<ushort>;
-                    if (ushortBindable == null) throw new ArgumentNullException(nameof(ushortBindable), $"Generic type {typeof(T)} does not match actual bindable type {GetType()}.");
-                    ushortBindable.Value += Convert.ToUInt16(val);
-                    break;
-                case TypeCode.Int16:
-                    var shortBindable = this as BindableNumber<short>;
-                    if (shortBindable == null) throw new ArgumentNullException(nameof(shortBindable), $"Generic type {typeof(T)} does not match actual bindable type {GetType()}.");
-                    shortBindable.Value += Convert.ToInt16(val);
-                    break;
-                case TypeCode.UInt32:
-                    var uintBindable = this as BindableNumber<uint>;
-                    if (uintBindable == null) throw new ArgumentNullException(nameof(uintBindable), $"Generic type {typeof(T)} does not match actual bindable type {GetType()}.");
-                    uintBindable.Value += Convert.ToUInt32(val);
-                    break;
-                case TypeCode.Int32:
-                    var intBindable = this as BindableNumber<int>;
-                    if (intBindable == null) throw new ArgumentNullException(nameof(intBindable), $"Generic type {typeof(T)} does not match actual bindable type {GetType()}.");
-                    intBindable.Value += Convert.ToInt32(val);
-                    break;
-                case TypeCode.UInt64:
-                    var ulongBindable = this as BindableNumber<ulong>;
-                    if (ulongBindable == null) throw new ArgumentNullException(nameof(ulongBindable), $"Generic type {typeof(T)} does not match actual bindable type {GetType()}.");
-                    ulongBindable.Value += Convert.ToUInt64(val);
-                    break;
-                case TypeCode.Int64:
-                    var longBindable = this as BindableNumber<long>;
-                    if (longBindable == null) throw new ArgumentNullException(nameof(longBindable), $"Generic type {typeof(T)} does not match actual bindable type {GetType()}.");
-                    longBindable.Value += Convert.ToInt64(val);
-                    break;
-                case TypeCode.Single:
-                    var floatBindable = this as BindableNumber<float>;
-                    if (floatBindable == null) throw new ArgumentNullException(nameof(floatBindable), $"Generic type {typeof(T)} does not match actual bindable type {GetType()}.");
-                    floatBindable.Value += Convert.ToSingle(val);
-                    break;
-                case TypeCode.Double:
-                    var doubleBindable = this as BindableNumber<double>;
-                    if (doubleBindable == null) throw new ArgumentNullException(nameof(doubleBindable), $"Generic type {typeof(T)} does not match actual bindable type {GetType()}.");
-                    doubleBindable.Value += Convert.ToDouble(val);
-                    break;
-            }
-        }
-
-        /// <summary>
-        /// Sets the value of the bindable to Min + (Max - Min) * amt
-        /// <param name="amt">The proportional amount to set, ranging from 0 to 1.</param>
-        /// <param name="snap">If greater than 0, snap the final value to the closest multiple of this number.</param>
-        /// </summary>
-        public void SetProportional(float amt, float snap = 0)
-        {
-            var min = Convert.ToDouble(MinValue);
-            var max = Convert.ToDouble(MaxValue);
-            var value = min + (max - min) * amt;
-            if (snap > 0)
-            {
-                var floor = Math.Floor(value / snap) * snap;
-                value = MathHelper.Clamp(value - floor < snap / 2f ? floor : floor + snap, min, max);
-            }
-            Set(value);
-        }
-
-        private static T max(T value1, T value2)
-        {
-            var comparison = value1.CompareTo(value2);
-            return comparison > 0 ? value1 : value2;
-        }
-
-        private static T min(T value1, T value2)
-        {
-            var comparison = value1.CompareTo(value2);
-            return comparison > 0 ? value2 : value1;
-        }
-
-        private static T clamp(T value, T minValue, T maxValue)
-            => max(minValue, min(maxValue, value));
-    }
-}
->>>>>>> b210a4bd
+}