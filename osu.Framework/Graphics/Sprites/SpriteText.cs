﻿// Copyright (c) 2007-2016 ppy Pty Ltd <contact@ppy.sh>.
// Licensed under the MIT Licence - https://raw.githubusercontent.com/ppy/osu-framework/master/LICENCE

using System;
using System.Collections.Generic;
using System.Linq;
using osu.Framework.Caching;
using osu.Framework.Graphics.Containers;
using osu.Framework.Graphics.Textures;
using OpenTK;
using OpenTK.Graphics;
using osu.Framework.Allocation;
using osu.Framework.Graphics.Transformations;
using osu.Framework.IO.Stores;
using osu.Framework.MathUtils;

namespace osu.Framework.Graphics.Sprites
{
    public class SpriteText : FlowContainer
    {
        /// <summary>
        /// The amount by which characters should overlap each other (negative character spacing).
        /// </summary>
        public float SpacingOverlap
        {
            get { return Spacing.X; }
            set
            {
                Spacing = new Vector2(value, 0);
                internalSize.Invalidate();
            }
        }

        public override bool IsPresent => base.IsPresent && !string.IsNullOrEmpty(text);

        private string font;

        public string Font
        {
            get { return font; }
            set
            {
                font = value;
                internalSize.Invalidate();
            }
        }

        private bool shadow;
        public bool Shadow
        {
            get { return shadow; }
            set
            {
                if (shadow == value) return;

                shadow = value;
                internalSize.Invalidate(); // Trigger a layout refresh
            }
        }


        private Color4 shadowColour = new Color4(0f, 0f, 0f, 0.2f);
        public Color4 ShadowColour
        {
            get { return shadowColour; }
            set
            {
                shadowColour = value;
                if (shadow)
                    internalSize.Invalidate();
            }
        }

        private Cached<Vector2> internalSize = new Cached<Vector2>();

        private float spaceWidth;

        private TextureStore store;

        public override bool HandleInput => false;

        public SpriteText(TextureStore store = null)
        {
            this.store = store;
            AutoSizeAxes = Axes.Both;
        }

        const float default_text_size = 20;

        private float textSize = default_text_size;

        public float TextSize
        {
            get
            {
                return textSize;
            }
            set
            {
                if (textSize == value) return;

                textSize = value;

                foreach (Drawable d in Children)
                    d.Scale = new Vector2(textSize);
            }
        }

        [BackgroundDependencyLoader]
        private void load(FontStore fonts)
        {
            if (store == null)
                store = fonts;

            spaceWidth = CreateCharacterDrawable('.')?.DrawWidth * 2 ?? default_text_size;

            if (!string.IsNullOrEmpty(text))
            {
                //this is used to prepare the initial string (useful for intial preloading).
                foreach (char c in text)
                    if (!char.IsWhiteSpace(c)) CreateCharacterDrawable(c);
            }
        }

        private string text;

        public string Text
        {
            get { return text; }
            set
            {
                if (text == value)
                    return;

                text = value;
                internalSize.Invalidate();
            }
        }

        private float? constantWidth;
        public bool FixedWidth;

        protected override void Update()
        {
            base.Update();
            refreshLayout();
        }

        string lastText;

        private void refreshLayout()
        {
            if (internalSize.EnsureValid()) return;

            internalSize.Refresh(delegate
            {
                if (FixedWidth && !constantWidth.HasValue)
                    constantWidth = CreateCharacterDrawable('D').DrawWidth;

                //keep sprites which haven't changed since last layout.
                List<Drawable> keepDrawables = new List<Drawable>();
                int length = Math.Min(lastText?.Length ?? 0, text?.Length ?? 0);

                keepDrawables.AddRange(Children.TakeWhile((n, i) => i < length && lastText[i] == text[i]));
                Remove(keepDrawables);
                Clear();

                foreach (var k in keepDrawables)
                    Add(k);

                for (int index = keepDrawables.Count; index < text.Length; index++)
                {
                    char c = text[index];

                    Drawable d;

                    if (char.IsWhiteSpace(c))
                    {
                        float width = FixedWidth ? constantWidth.GetValueOrDefault() : spaceWidth;

                        switch ((int)c)
                        {
                            case 0x3000: //double-width space
                                width *= 2;
                                break;
                        }

                        d = new Container
                        {
                            Size = new Vector2(width),
                            Scale = new Vector2(TextSize),
                            Colour = Color4.Transparent,
                        };
                    }
                    else
                    {
                        d = CreateCharacterDrawable(c);

                        if (FixedWidth)
                        {
                            d.Anchor = Anchor.TopCentre;
                            d.Origin = Anchor.TopCentre;
                        }

                        var ctn = new Container
                        {
<<<<<<< HEAD
                            Size = new Vector2(FixedWidth ? constantWidth.GetValueOrDefault() : s.DrawSize.X, 1f),
                            Scale = new Vector2(TextSize),
                            Children = new[] { s }
=======
                            Size = new Vector2(FixedWidth ? constantWidth.GetValueOrDefault() : d.DrawSize.X, 1f),
                            Scale = new Vector2(textSize),
                            Children = new[] { d }
>>>>>>> 94dba8df
                        };

                        if (shadow)
                        {
                            Drawable shadowDrawable = CreateCharacterDrawable(c);
                            shadowDrawable.Position = new Vector2(0, 0.06f);
                            shadowDrawable.Colour = shadowColour;
                            shadowDrawable.Depth = float.MaxValue;
                            ctn.Add(shadowDrawable);
                        }

                        d = ctn;
                    }

                    Add(d);
                }

                lastText = text;
                return Vector2.Zero;
            });
        }

        protected virtual Drawable CreateFallbackCharacterDrawable() => new Box
        {
            Origin = Anchor.Centre,
            Anchor = Anchor.Centre,
            Scale = new Vector2(0.7f)
        };

        protected virtual Drawable CreateCharacterDrawable(char c)
        {
            var tex = GetTextureForCharacter(c);
            if (tex != null)
                return new Sprite { Texture = tex };

            return CreateFallbackCharacterDrawable();
        }

        protected Texture GetTextureForCharacter(char c)
        {
            return store?.Get(getTextureName(c));
        }

        private string getTextureName(char c) => string.IsNullOrEmpty(Font) ? c.ToString() : $@"{Font}/{c}";

        public override string ToString()
        {
            return $@"""{Text}"" " + base.ToString();
        }
    }
}
<|MERGE_RESOLUTION|>--- conflicted
+++ resolved
@@ -1,266 +1,260 @@
-﻿// Copyright (c) 2007-2016 ppy Pty Ltd <contact@ppy.sh>.
-// Licensed under the MIT Licence - https://raw.githubusercontent.com/ppy/osu-framework/master/LICENCE
-
-using System;
-using System.Collections.Generic;
-using System.Linq;
-using osu.Framework.Caching;
-using osu.Framework.Graphics.Containers;
-using osu.Framework.Graphics.Textures;
-using OpenTK;
-using OpenTK.Graphics;
-using osu.Framework.Allocation;
-using osu.Framework.Graphics.Transformations;
-using osu.Framework.IO.Stores;
-using osu.Framework.MathUtils;
-
-namespace osu.Framework.Graphics.Sprites
-{
-    public class SpriteText : FlowContainer
-    {
-        /// <summary>
-        /// The amount by which characters should overlap each other (negative character spacing).
-        /// </summary>
-        public float SpacingOverlap
-        {
-            get { return Spacing.X; }
-            set
-            {
-                Spacing = new Vector2(value, 0);
-                internalSize.Invalidate();
-            }
-        }
-
-        public override bool IsPresent => base.IsPresent && !string.IsNullOrEmpty(text);
-
-        private string font;
-
-        public string Font
-        {
-            get { return font; }
-            set
-            {
-                font = value;
-                internalSize.Invalidate();
-            }
-        }
-
-        private bool shadow;
-        public bool Shadow
-        {
-            get { return shadow; }
-            set
-            {
-                if (shadow == value) return;
-
-                shadow = value;
-                internalSize.Invalidate(); // Trigger a layout refresh
-            }
-        }
-
-
-        private Color4 shadowColour = new Color4(0f, 0f, 0f, 0.2f);
-        public Color4 ShadowColour
-        {
-            get { return shadowColour; }
-            set
-            {
-                shadowColour = value;
-                if (shadow)
-                    internalSize.Invalidate();
-            }
-        }
-
-        private Cached<Vector2> internalSize = new Cached<Vector2>();
-
-        private float spaceWidth;
-
-        private TextureStore store;
-
-        public override bool HandleInput => false;
-
-        public SpriteText(TextureStore store = null)
-        {
-            this.store = store;
-            AutoSizeAxes = Axes.Both;
-        }
-
-        const float default_text_size = 20;
-
-        private float textSize = default_text_size;
-
-        public float TextSize
-        {
-            get
-            {
-                return textSize;
-            }
-            set
-            {
-                if (textSize == value) return;
-
-                textSize = value;
-
-                foreach (Drawable d in Children)
-                    d.Scale = new Vector2(textSize);
-            }
-        }
-
-        [BackgroundDependencyLoader]
-        private void load(FontStore fonts)
-        {
-            if (store == null)
-                store = fonts;
-
-            spaceWidth = CreateCharacterDrawable('.')?.DrawWidth * 2 ?? default_text_size;
-
-            if (!string.IsNullOrEmpty(text))
-            {
-                //this is used to prepare the initial string (useful for intial preloading).
-                foreach (char c in text)
-                    if (!char.IsWhiteSpace(c)) CreateCharacterDrawable(c);
-            }
-        }
-
-        private string text;
-
-        public string Text
-        {
-            get { return text; }
-            set
-            {
-                if (text == value)
-                    return;
-
-                text = value;
-                internalSize.Invalidate();
-            }
-        }
-
-        private float? constantWidth;
-        public bool FixedWidth;
-
-        protected override void Update()
-        {
-            base.Update();
-            refreshLayout();
-        }
-
-        string lastText;
-
-        private void refreshLayout()
-        {
-            if (internalSize.EnsureValid()) return;
-
-            internalSize.Refresh(delegate
-            {
-                if (FixedWidth && !constantWidth.HasValue)
-                    constantWidth = CreateCharacterDrawable('D').DrawWidth;
-
-                //keep sprites which haven't changed since last layout.
-                List<Drawable> keepDrawables = new List<Drawable>();
-                int length = Math.Min(lastText?.Length ?? 0, text?.Length ?? 0);
-
-                keepDrawables.AddRange(Children.TakeWhile((n, i) => i < length && lastText[i] == text[i]));
-                Remove(keepDrawables);
-                Clear();
-
-                foreach (var k in keepDrawables)
-                    Add(k);
-
-                for (int index = keepDrawables.Count; index < text.Length; index++)
-                {
-                    char c = text[index];
-
-                    Drawable d;
-
-                    if (char.IsWhiteSpace(c))
-                    {
-                        float width = FixedWidth ? constantWidth.GetValueOrDefault() : spaceWidth;
-
-                        switch ((int)c)
-                        {
-                            case 0x3000: //double-width space
-                                width *= 2;
-                                break;
-                        }
-
-                        d = new Container
-                        {
-                            Size = new Vector2(width),
-                            Scale = new Vector2(TextSize),
-                            Colour = Color4.Transparent,
-                        };
-                    }
-                    else
-                    {
-                        d = CreateCharacterDrawable(c);
-
-                        if (FixedWidth)
-                        {
-                            d.Anchor = Anchor.TopCentre;
-                            d.Origin = Anchor.TopCentre;
-                        }
-
-                        var ctn = new Container
-                        {
-<<<<<<< HEAD
-                            Size = new Vector2(FixedWidth ? constantWidth.GetValueOrDefault() : s.DrawSize.X, 1f),
-                            Scale = new Vector2(TextSize),
-                            Children = new[] { s }
-=======
-                            Size = new Vector2(FixedWidth ? constantWidth.GetValueOrDefault() : d.DrawSize.X, 1f),
-                            Scale = new Vector2(textSize),
-                            Children = new[] { d }
->>>>>>> 94dba8df
-                        };
-
-                        if (shadow)
-                        {
-                            Drawable shadowDrawable = CreateCharacterDrawable(c);
-                            shadowDrawable.Position = new Vector2(0, 0.06f);
-                            shadowDrawable.Colour = shadowColour;
-                            shadowDrawable.Depth = float.MaxValue;
-                            ctn.Add(shadowDrawable);
-                        }
-
-                        d = ctn;
-                    }
-
-                    Add(d);
-                }
-
-                lastText = text;
-                return Vector2.Zero;
-            });
-        }
-
-        protected virtual Drawable CreateFallbackCharacterDrawable() => new Box
-        {
-            Origin = Anchor.Centre,
-            Anchor = Anchor.Centre,
-            Scale = new Vector2(0.7f)
-        };
-
-        protected virtual Drawable CreateCharacterDrawable(char c)
-        {
-            var tex = GetTextureForCharacter(c);
-            if (tex != null)
-                return new Sprite { Texture = tex };
-
-            return CreateFallbackCharacterDrawable();
-        }
-
-        protected Texture GetTextureForCharacter(char c)
-        {
-            return store?.Get(getTextureName(c));
-        }
-
-        private string getTextureName(char c) => string.IsNullOrEmpty(Font) ? c.ToString() : $@"{Font}/{c}";
-
-        public override string ToString()
-        {
-            return $@"""{Text}"" " + base.ToString();
-        }
-    }
-}
+﻿// Copyright (c) 2007-2016 ppy Pty Ltd <contact@ppy.sh>.
+// Licensed under the MIT Licence - https://raw.githubusercontent.com/ppy/osu-framework/master/LICENCE
+
+using System;
+using System.Collections.Generic;
+using System.Linq;
+using osu.Framework.Caching;
+using osu.Framework.Graphics.Containers;
+using osu.Framework.Graphics.Textures;
+using OpenTK;
+using OpenTK.Graphics;
+using osu.Framework.Allocation;
+using osu.Framework.Graphics.Transformations;
+using osu.Framework.IO.Stores;
+using osu.Framework.MathUtils;
+
+namespace osu.Framework.Graphics.Sprites
+{
+    public class SpriteText : FlowContainer
+    {
+        /// <summary>
+        /// The amount by which characters should overlap each other (negative character spacing).
+        /// </summary>
+        public float SpacingOverlap
+        {
+            get { return Spacing.X; }
+            set
+            {
+                Spacing = new Vector2(value, 0);
+                internalSize.Invalidate();
+            }
+        }
+
+        public override bool IsPresent => base.IsPresent && !string.IsNullOrEmpty(text);
+
+        private string font;
+
+        public string Font
+        {
+            get { return font; }
+            set
+            {
+                font = value;
+                internalSize.Invalidate();
+            }
+        }
+
+        private bool shadow;
+        public bool Shadow
+        {
+            get { return shadow; }
+            set
+            {
+                if (shadow == value) return;
+
+                shadow = value;
+                internalSize.Invalidate(); // Trigger a layout refresh
+            }
+        }
+
+
+        private Color4 shadowColour = new Color4(0f, 0f, 0f, 0.2f);
+        public Color4 ShadowColour
+        {
+            get { return shadowColour; }
+            set
+            {
+                shadowColour = value;
+                if (shadow)
+                    internalSize.Invalidate();
+            }
+        }
+
+        private Cached<Vector2> internalSize = new Cached<Vector2>();
+
+        private float spaceWidth;
+
+        private TextureStore store;
+
+        public override bool HandleInput => false;
+
+        public SpriteText(TextureStore store = null)
+        {
+            this.store = store;
+            AutoSizeAxes = Axes.Both;
+        }
+
+        const float default_text_size = 20;
+
+        private float textSize = default_text_size;
+
+        public float TextSize
+        {
+            get
+            {
+                return textSize;
+            }
+            set
+            {
+                if (textSize == value) return;
+
+                textSize = value;
+
+                foreach (Drawable d in Children)
+                    d.Scale = new Vector2(textSize);
+            }
+        }
+
+        [BackgroundDependencyLoader]
+        private void load(FontStore fonts)
+        {
+            if (store == null)
+                store = fonts;
+
+            spaceWidth = CreateCharacterDrawable('.')?.DrawWidth * 2 ?? default_text_size;
+
+            if (!string.IsNullOrEmpty(text))
+            {
+                //this is used to prepare the initial string (useful for intial preloading).
+                foreach (char c in text)
+                    if (!char.IsWhiteSpace(c)) CreateCharacterDrawable(c);
+            }
+        }
+
+        private string text;
+
+        public string Text
+        {
+            get { return text; }
+            set
+            {
+                if (text == value)
+                    return;
+
+                text = value;
+                internalSize.Invalidate();
+            }
+        }
+
+        private float? constantWidth;
+        public bool FixedWidth;
+
+        protected override void Update()
+        {
+            base.Update();
+            refreshLayout();
+        }
+
+        string lastText;
+
+        private void refreshLayout()
+        {
+            if (internalSize.EnsureValid()) return;
+
+            internalSize.Refresh(delegate
+            {
+                if (FixedWidth && !constantWidth.HasValue)
+                    constantWidth = CreateCharacterDrawable('D').DrawWidth;
+
+                //keep sprites which haven't changed since last layout.
+                List<Drawable> keepDrawables = new List<Drawable>();
+                int length = Math.Min(lastText?.Length ?? 0, text?.Length ?? 0);
+
+                keepDrawables.AddRange(Children.TakeWhile((n, i) => i < length && lastText[i] == text[i]));
+                Remove(keepDrawables);
+                Clear();
+
+                foreach (var k in keepDrawables)
+                    Add(k);
+
+                for (int index = keepDrawables.Count; index < text.Length; index++)
+                {
+                    char c = text[index];
+
+                    Drawable d;
+
+                    if (char.IsWhiteSpace(c))
+                    {
+                        float width = FixedWidth ? constantWidth.GetValueOrDefault() : spaceWidth;
+
+                        switch ((int)c)
+                        {
+                            case 0x3000: //double-width space
+                                width *= 2;
+                                break;
+                        }
+
+                        d = new Container
+                        {
+                            Size = new Vector2(width),
+                            Scale = new Vector2(TextSize),
+                            Colour = Color4.Transparent,
+                        };
+                    }
+                    else
+                    {
+                        d = CreateCharacterDrawable(c);
+
+                        if (FixedWidth)
+                        {
+                            d.Anchor = Anchor.TopCentre;
+                            d.Origin = Anchor.TopCentre;
+                        }
+
+                        var ctn = new Container
+                        {
+                            Size = new Vector2(FixedWidth ? constantWidth.GetValueOrDefault() : d.DrawSize.X, 1f),
+                            Scale = new Vector2(TextSize),
+                            Children = new[] { d }
+                        };
+
+                        if (shadow)
+                        {
+                            Drawable shadowDrawable = CreateCharacterDrawable(c);
+                            shadowDrawable.Position = new Vector2(0, 0.06f);
+                            shadowDrawable.Colour = shadowColour;
+                            shadowDrawable.Depth = float.MaxValue;
+                            ctn.Add(shadowDrawable);
+                        }
+
+                        d = ctn;
+                    }
+
+                    Add(d);
+                }
+
+                lastText = text;
+                return Vector2.Zero;
+            });
+        }
+
+        protected virtual Drawable CreateFallbackCharacterDrawable() => new Box
+        {
+            Origin = Anchor.Centre,
+            Anchor = Anchor.Centre,
+            Scale = new Vector2(0.7f)
+        };
+
+        protected virtual Drawable CreateCharacterDrawable(char c)
+        {
+            var tex = GetTextureForCharacter(c);
+            if (tex != null)
+                return new Sprite { Texture = tex };
+
+            return CreateFallbackCharacterDrawable();
+        }
+
+        protected Texture GetTextureForCharacter(char c)
+        {
+            return store?.Get(getTextureName(c));
+        }
+
+        private string getTextureName(char c) => string.IsNullOrEmpty(Font) ? c.ToString() : $@"{Font}/{c}";
+
+        public override string ToString()
+        {
+            return $@"""{Text}"" " + base.ToString();
+        }
+    }
+}