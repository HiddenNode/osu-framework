// Copyright (c) 2007-2018 ppy Pty Ltd <contact@ppy.sh>.
// Licensed under the MIT Licence - https://raw.githubusercontent.com/ppy/osu-framework/master/LICENCE

using System;
using System.Linq;
using osu.Framework.Allocation;
using OpenTK;
using osu.Framework.Caching;

namespace osu.Framework.Graphics.Containers
{
    /// <summary>
    /// A container which allows laying out <see cref="Drawable"/>s in a grid.
    /// </summary>
    public class GridContainer : CompositeDrawable
    {
        private Drawable[][] content;
        /// <summary>
        /// The content of this <see cref="GridContainer"/>, arranged in a 2D grid array, where each array
        /// of <see cref="Drawable"/>s represents a row and each element of that array represents a column.
        /// <para>
        /// Null elements are allowed to represent blank rows/cells.
        /// </para>
        /// </summary>
        public Drawable[][] Content
        {
            get => content;
            set
            {
                if (content == value)
                    return;
                content = value;

                cellContent.Invalidate();
            }
        }

        private Dimension[] rowDimensions;
        /// <summary>
        /// Explicit dimensions for rows. Each index of this array applies to the respective row index inside <see cref="Content"/>.
        /// </summary>
        public Dimension[] RowDimensions
        {
            set
            {
                if (rowDimensions == value)
                    return;
                rowDimensions = value;

                cellLayout.Invalidate();
            }
        }

        private Dimension[] columnDimensions;
        /// <summary>
        /// Explicit dimensions for columns. Each index of this array applies to the respective column index inside <see cref="Content"/>.
        /// </summary>
        public Dimension[] ColumnDimensions
        {
            set
            {
                if (columnDimensions == value)
                    return;
                columnDimensions = value;

                cellLayout.Invalidate();
            }
        }

        [BackgroundDependencyLoader]
        private void load()
        {
            layoutContent();
        }

        protected override void Update()
        {
            base.Update();

            layoutContent();
            layoutCells();
        }

        public override bool Invalidate(Invalidation invalidation = Invalidation.All, Drawable source = null, bool shallPropagate = true)
        {
            if ((invalidation & (Invalidation.DrawInfo | Invalidation.RequiredParentSizeToFit)) > 0)
                cellLayout.Invalidate();

            return base.Invalidate(invalidation, source, shallPropagate);
        }

        public override void InvalidateFromChild(Invalidation invalidation, Drawable source = null)
        {
            if ((invalidation & Invalidation.RequiredParentSizeToFit | Invalidation.Presence) > 0)
                cellLayout.Invalidate();

            base.InvalidateFromChild(invalidation, source);
        }

        private Cached cellContent = new Cached();
        private Cached cellLayout = new Cached();

        private CellContainer[,] cells = new CellContainer[0, 0];
        private int cellRows => cells.GetLength(0);
        private int cellColumns => cells.GetLength(1);

        /// <summary>
        /// Moves content from <see cref="Content"/> into cells.
        /// </summary>
        private void layoutContent()
        {
            if (cellContent.IsValid)
                return;

            int requiredRows = Content?.Length ?? 0;
            int requiredColumns = requiredRows == 0 ? 0 : Content.Max(c => c?.Length ?? 0);

            // Clear cell containers without disposing, as the content might be reused
            foreach (var cell in cells)
                cell.Clear(false);

            // It's easier to just re-construct the cell containers instead of resizing
            // If this becomes a bottleneck we can transition to using lists, but this keeps the structure clean...
            ClearInternal();
            cellLayout.Invalidate();

            // Create the new cell containers and add content
            cells = new CellContainer[requiredRows, requiredColumns];
            for (int r = 0; r < cellRows; r++)
                for (int c = 0; c < cellColumns; c++)
                {
                    // Add cell
                    cells[r, c] = new CellContainer();

                    // Allow empty rows
                    if (Content[r] == null)
                        continue;

                    // Allow non-square grids
                    if (c >= Content[r].Length)
                        continue;

                    // Allow empty cells
                    if (Content[r][c] == null)
                        continue;

                    // Add content
                    cells[r, c].Add(Content[r][c]);
                    cells[r, c].Depth = Content[r][c].Depth;

                    AddInternal(cells[r, c]);
                }

            cellContent.Validate();
        }

        /// <summary>
        /// Repositions/resizes cells.
        /// </summary>
        private void layoutCells()
        {
            if (cellLayout.IsValid)
                return;

            foreach (var cell in cells)
            {
                cell.DistributedWidth = true;
                cell.DistributedHeight = true;
            }

            int autoSizedRows = cellRows;
            int autoSizedColumns = cellColumns;

            float definedWidth = 0;
            float definedHeight = 0;

            // Compute the width of non-distributed columns
            if (columnDimensions?.Length > 0)
            {
                for (int i = 0; i < columnDimensions.Length; i++)
                {
                    if (i >= cellColumns)
                        continue;

                    var d = columnDimensions[i];

                    float cellWidth = 0;
                    switch (d.Mode)
                    {
                        case GridSizeMode.Distributed:
                            continue;
                        case GridSizeMode.Relative:
                            cellWidth = d.Size * DrawWidth;
                            break;
                        case GridSizeMode.Absolute:
                            cellWidth = d.Size;
                            break;
                        case GridSizeMode.AutoSize:
                            for (int r = 0; r < cellRows; r++)
                                cellWidth = Math.Max(cellWidth, Content[r]?[i]?.BoundingBox.Width ?? 0);
                            break;
                    }

                    for (int r = 0; r < cellRows; r++)
                    {
                        cells[r, i].Width = cellWidth;
                        cells[r, i].DistributedWidth = false;
                    }

                    definedWidth += cellWidth;
                    autoSizedColumns--;
                }
            }

            // Compute the height of non-distributed rows
            if (rowDimensions?.Length > 0)
            {
                for (int i = 0; i < rowDimensions.Length; i++)
                {
                    if (i >= cellRows)
                        continue;

                    var d = rowDimensions[i];

                    float cellHeight = 0;
                    switch (d.Mode)
                    {
                        case GridSizeMode.Distributed:
                            continue;
                        case GridSizeMode.Relative:
                            cellHeight = d.Size * DrawHeight;
                            break;
                        case GridSizeMode.Absolute:
                            cellHeight = d.Size;
                            break;
                        case GridSizeMode.AutoSize:
                            for (int c = 0; c < cellColumns; c++)
                                cellHeight = Math.Max(cellHeight, Content[i]?[c]?.BoundingBox.Height ?? 0);
                            break;
                    }

                    for (int c = 0; c < cellColumns; c++)
                    {
                        cells[i, c].Height = cellHeight;
                        cells[i, c].DistributedHeight = false;
                    }

                    definedHeight += cellHeight;
                    autoSizedRows--;
                }
            }

            // Compute the size which all distributed columns/rows should take on
            var distributedSize = new Vector2
            (
                Math.Max(0, DrawWidth - definedWidth) / autoSizedColumns,
                Math.Max(0, DrawHeight - definedHeight) / autoSizedRows
            );

            // Add size to distributed columns/rows and add adjust cell positions
            for (int r = 0; r < cellRows; r++)
                for (int c = 0; c < cellColumns; c++)
                {
                    if (cells[r, c].DistributedWidth)
                        cells[r, c].Width = distributedSize.X;
                    if (cells[r, c].DistributedHeight)
                        cells[r, c].Height = distributedSize.Y;

                    if (c > 0)
                        cells[r, c].X = cells[r, c - 1].X + cells[r, c - 1].Width;
                    if (r > 0)
                        cells[r, c].Y = cells[r - 1, c].Y + cells[r - 1, c].Height;
                }

            cellLayout.Validate();
        }

        /// <summary>
        /// Represents one cell of the <see cref="GridContainer"/>.
        /// </summary>
        private class CellContainer : Container
        {
            /// <summary>
            /// Whether this <see cref="CellContainer"/> uses <see cref="GridSizeMode.Distributed"/> for its width.
            /// </summary>
            public bool DistributedWidth;

            /// <summary>
            /// Whether this <see cref="CellContainer"/> uses <see cref="GridSizeMode.Distributed"/> for its height.
            /// </summary>
            public bool DistributedHeight;

            public override void InvalidateFromChild(Invalidation invalidation, Drawable source = null)
            {
<<<<<<< HEAD
                if ((invalidation & (Invalidation.RequiredParentSizeToFit | Invalidation.Presence)) > 0)
                    Parent.InvalidateFromChild(invalidation);
=======
                if ((invalidation & (Invalidation.RequiredParentSizeToFit | Invalidation.Colour)) > 0)
                    Parent?.InvalidateFromChild(invalidation, this);

>>>>>>> 78cb335c
                base.InvalidateFromChild(invalidation, source);
            }
        }
    }

    /// <summary>
    /// Defines the size of a row or column in a <see cref="GridContainer"/>.
    /// </summary>
    public struct Dimension
    {
        /// <summary>
        /// The mode in which this row or column <see cref="GridContainer"/> is sized.
        /// </summary>
        public GridSizeMode Mode { get; private set; }

        /// <summary>
        /// The size of the row or column which this <see cref="Dimension"/> applies to.
        /// </summary>
        public float Size { get; private set; }

        /// <summary>
        /// Constructs a new <see cref="Dimension"/>.
        /// </summary>
        /// <param name="mode">The sizing mode to use.</param>
        /// <param name="size">The size of this row or column. This only has an effect if <paramref name="mode"/> is not <see cref="GridSizeMode.Distributed"/>.</param>
        public Dimension(GridSizeMode mode = GridSizeMode.Distributed, float size = 0)
        {
            Mode = mode;
            Size = size;
        }
    }

    public enum GridSizeMode
    {
        /// <summary>
        /// Any remaining area of the <see cref="GridContainer"/> will be divided amongst this and all
        /// other elements which use <see cref="GridSizeMode.Distributed"/>.
        /// </summary>
        Distributed,
        /// <summary>
        /// This element should be sized relative to the dimensions of the <see cref="GridContainer"/>.
        /// </summary>
        Relative,
        /// <summary>
        /// This element has a size independent of the <see cref="GridContainer"/>.
        /// </summary>
        Absolute,
        /// <summary>
        /// This element will be sized to the maximum size along its span.
        /// </summary>
        AutoSize
    }
}<|MERGE_RESOLUTION|>--- conflicted
+++ resolved
@@ -292,14 +292,9 @@
 
             public override void InvalidateFromChild(Invalidation invalidation, Drawable source = null)
             {
-<<<<<<< HEAD
                 if ((invalidation & (Invalidation.RequiredParentSizeToFit | Invalidation.Presence)) > 0)
-                    Parent.InvalidateFromChild(invalidation);
-=======
-                if ((invalidation & (Invalidation.RequiredParentSizeToFit | Invalidation.Colour)) > 0)
                     Parent?.InvalidateFromChild(invalidation, this);
 
->>>>>>> 78cb335c
                 base.InvalidateFromChild(invalidation, source);
             }
         }
