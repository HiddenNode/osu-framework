--- conflicted
+++ resolved
@@ -3,21 +3,13 @@
 
 using System;
 using System.Collections.Generic;
-using osu.Framework.Graphics.Sprites;
 
 namespace osu.Framework.Graphics.Containers
 {
-    /// <inheritdoc />
-    public class CustomizableTextContainer : CustomizableTextContainer<SpriteText>
-    {
-        protected override SpriteText CreateSpriteText() => new SpriteText();
-    }
-
     /// <summary>
     /// A <see cref="TextFlowContainer"/> that supports adding icons into its text. Inherit from this class to define reusable custom placeholders for icons.
     /// </summary>
-    public abstract class CustomizableTextContainer<T> : TextFlowContainer<T>
-        where T : SpriteText
+    public class CustomizableTextContainer : TextFlowContainer
     {
         internal const string UNESCAPED_LEFT = "[";
         internal const string ESCAPED_LEFT = "[[";
@@ -88,7 +80,6 @@
         /// <param name="factory">The factory method creating drawables.</param>
         protected void AddIconFactory(string name, Func<int, int, Drawable> factory) => iconFactories.Add(name, factory);
 
-<<<<<<< HEAD
         /// <summary>
         /// Attempts to retrieve an icon factory matching the placeholder with the given <paramref name="name"/>.
         /// </summary>
@@ -96,113 +87,8 @@
         /// <param name="iconFactory">The icon factory matching <paramref name="name"/>, if the method returned <see langword="true"/>.</param>
         /// <returns>Whether an icon factory was found for the given <paramref name="name"/>.</returns>
         internal bool TryGetIconFactory(string name, out Delegate iconFactory) => iconFactories.TryGetValue(name, out iconFactory);
-=======
-        internal override IEnumerable<Drawable> AddLine(TextChunk<T> chunk)
-        {
-            if (!chunk.NewLineIsParagraph)
-                AddInternal(new NewLineContainer(true));
 
-            var sprites = new List<Drawable>();
-            int index = 0;
-            string str = chunk.Text;
-
-            while (index < str.Length)
-            {
-                Drawable placeholderDrawable = null;
-                int nextPlaceholderIndex = str.IndexOf(unescaped_left, index, StringComparison.Ordinal);
-                // make sure we skip ahead to the next [ as long as the current [ is escaped
-                while (nextPlaceholderIndex != -1 && str.IndexOf(escaped_left, nextPlaceholderIndex, StringComparison.Ordinal) == nextPlaceholderIndex)
-                    nextPlaceholderIndex = str.IndexOf(unescaped_left, nextPlaceholderIndex + 2, StringComparison.Ordinal);
-
-                string strPiece = null;
-
-                if (nextPlaceholderIndex != -1)
-                {
-                    int placeholderEnd = str.IndexOf(unescaped_right, nextPlaceholderIndex, StringComparison.Ordinal);
-                    // make sure we skip  ahead to the next ] as long as the current ] is escaped
-                    while (placeholderEnd != -1 && str.IndexOf(escaped_right, placeholderEnd, StringComparison.InvariantCulture) == placeholderEnd)
-                        placeholderEnd = str.IndexOf(unescaped_right, placeholderEnd + 2, StringComparison.Ordinal);
-
-                    if (placeholderEnd != -1)
-                    {
-                        strPiece = str[index..nextPlaceholderIndex];
-                        string placeholderStr = str.AsSpan(nextPlaceholderIndex + 1, placeholderEnd - nextPlaceholderIndex - 1).Trim().ToString();
-                        string placeholderName = placeholderStr;
-                        string paramStr = "";
-                        int parensOpen = placeholderStr.IndexOf('(');
-
-                        if (parensOpen != -1)
-                        {
-                            placeholderName = placeholderStr.AsSpan(0, parensOpen).Trim().ToString();
-                            int parensClose = placeholderStr.IndexOf(')', parensOpen);
-                            if (parensClose != -1)
-                                paramStr = placeholderStr.AsSpan(parensOpen + 1, parensClose - parensOpen - 1).Trim().ToString();
-                            else
-                                throw new ArgumentException($"Missing ) in placeholder {placeholderStr}.");
-                        }
-
-                        if (int.TryParse(placeholderStr, out int placeholderIndex))
-                        {
-                            if (placeholderIndex >= placeholders.Count)
-                                throw new ArgumentException($"This text has {placeholders.Count} placeholders. But placeholder with index {placeholderIndex} was used.");
-                            if (placeholderIndex < 0)
-                                throw new ArgumentException($"Negative placeholder indices are invalid. Index {placeholderIndex} was used.");
-
-                            placeholderDrawable = placeholders[placeholderIndex];
-                        }
-                        else
-                        {
-                            object[] args;
-
-                            if (string.IsNullOrWhiteSpace(paramStr))
-                            {
-                                args = Array.Empty<object>();
-                            }
-                            else
-                            {
-                                string[] argStrs = paramStr.Split(',');
-                                args = new object[argStrs.Length];
-
-                                for (int i = 0; i < argStrs.Length; ++i)
-                                {
-                                    if (!int.TryParse(argStrs[i], out int argVal))
-                                        throw new ArgumentException($"The argument \"{argStrs[i]}\" in placeholder {placeholderStr} is not an integer.");
-
-                                    args[i] = argVal;
-                                }
-                            }
-
-                            if (!iconFactories.TryGetValue(placeholderName, out Delegate cb))
-                                throw new ArgumentException($"There is no placeholder named {placeholderName}.");
-
-                            placeholderDrawable = (Drawable)cb.DynamicInvoke(args);
-                        }
-
-                        index = placeholderEnd + 1;
-                    }
-                }
-
-                if (strPiece == null)
-                {
-                    strPiece = str.Substring(index);
-                    index = str.Length;
-                }
-
-                // unescape stuff
-                strPiece = Unescape(strPiece);
-                sprites.AddRange(AddString(new TextChunk<T>(strPiece, chunk.NewLineIsParagraph, chunk.CreationParameters)));
-
-                if (placeholderDrawable != null)
-                {
-                    if (placeholderDrawable.Parent != null)
-                        throw new ArgumentException("All icons used by a customizable text container must not have a parent. If you get this error message it means one of your icon factories created a drawable that was already added to another parent, or you used a drawable as a placeholder that already has another parent or you used an index-based placeholder (like [2]) more than once.");
-
-                    AddInternal(placeholderDrawable);
-                }
-            }
->>>>>>> 9de04c85
-
-        protected internal override TextChunk CreateChunkFor(string text, bool newLineIsParagraph, Action<SpriteText> creationParameters = null)
-            => new CustomizableTextChunk(text, newLineIsParagraph, creationParameters);
+        protected internal override TextChunk<TSpriteText> CreateChunkFor<TSpriteText>(string text, bool newLineIsParagraph, Action<TSpriteText> creationParameters = null)
+            => new CustomizableTextChunk<TSpriteText>(text, newLineIsParagraph, creationParameters);
     }
 }