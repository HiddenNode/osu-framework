--- conflicted
+++ resolved
@@ -2395,13 +2395,10 @@
                 nameof(OnJoystickPress),
                 nameof(OnJoystickRelease),
                 nameof(OnJoystickAxisMove),
-<<<<<<< HEAD
                 nameof(OnTabletAuxiliaryButtonPress),
                 nameof(OnTabletAuxiliaryButtonRelease)
-=======
                 nameof(OnMidiDown),
                 nameof(OnMidiUp)
->>>>>>> 1a0a270c
             };
 
             private static readonly Type[] positional_input_interfaces =
