﻿// Copyright (c) ppy Pty Ltd <contact@ppy.sh>. Licensed under the MIT Licence.
// See the LICENCE file in the repository root for full licence text.

using osu.Framework.Allocation;
using System;
using System.Collections.Generic;
using System.IO;
using JetBrains.Annotations;
using osu.Framework.Graphics.Animations;
using osu.Framework.Logging;
using osu.Framework.Platform;
using osu.Framework.Graphics.Shaders;
using osuTK;

namespace osu.Framework.Graphics.Video
{
    /// <summary>
    /// Represents a composite that displays a video played back from a stream or a file.
    /// </summary>
    public class Video : AnimationClockComposite
    {
        /// <summary>
        /// Whether this video is in a buffering state, waiting on decoder or underlying stream.
        /// </summary>
        public bool Buffering { get; private set; }

        /// <summary>
        /// True if the video should loop after finishing its playback, false otherwise.
        /// </summary>
        public override bool Loop
        {
            get => base.Loop;
            set
            {
                if (decoder != null)
                    decoder.Looping = value;

                base.Loop = value;
            }
        }

        /// <summary>
        /// Whether the video decoding process has faulted.
        /// </summary>
        public bool IsFaulted => decoder?.IsFaulted ?? false;

        /// <summary>
        /// The current state of the decoding process.
        /// </summary>
        public VideoDecoder.DecoderState State => decoder?.State ?? VideoDecoder.DecoderState.Ready;

        internal double CurrentFrameTime => lastFrame?.Time ?? 0;

        internal int AvailableFrames => availableFrames.Count;

        private VideoDecoder decoder;

        private readonly Stream stream;

        private readonly Queue<DecodedFrame> availableFrames = new Queue<DecodedFrame>();

        private DecodedFrame lastFrame;

        /// <summary>
        /// The total number of frames processed by this instance.
        /// </summary>
        public int FramesProcessed { get; private set; }

        /// <summary>
        /// The length in milliseconds that the decoder can be out of sync before a seek is automatically performed.
        /// </summary>
        private const float lenience_before_seek = 2500;

        private bool isDisposed;

        internal VideoSprite Sprite;

        /// <summary>
        /// YUV->RGB conversion matrix based on the video colorspace
        /// </summary>
        public Matrix3 ConversionMatrix => decoder.GetConversionMatrix();

        /// <summary>
        /// Creates a new <see cref="Video"/>.
        /// </summary>
        /// <param name="filename">The video file.</param>
        /// <param name="startAtCurrentTime">Whether the current clock time should be assumed as the 0th video frame.</param>
        public Video(string filename, bool startAtCurrentTime = true)
            : this(File.OpenRead(filename), startAtCurrentTime)
        {
        }

        public override Drawable CreateContent() => Sprite = new VideoSprite(this) { RelativeSizeAxes = Axes.Both };

        /// <summary>
        /// Creates a new <see cref="Video"/>.
        /// </summary>
        /// <param name="stream">The video file stream.</param>
        /// <param name="startAtCurrentTime">Whether the current clock time should be assumed as the 0th video frame.</param>
        public Video([NotNull] Stream stream, bool startAtCurrentTime = true)
            : base(startAtCurrentTime)
        {
            this.stream = stream ?? throw new ArgumentNullException(nameof(stream));
        }

        [BackgroundDependencyLoader]
        private void load(GameHost gameHost, ShaderManager shaders)
        {
            decoder = gameHost.CreateVideoDecoder(stream);
            decoder.Looping = Loop;
            decoder.StartDecoding();

            Duration = decoder.Duration;
        }

        protected override void Update()
        {
            base.Update();

            if (decoder.State == VideoDecoder.DecoderState.EndOfStream)
            {
                // if at the end of the stream but our playback enters a valid time region again, a seek operation is required to get the decoder back on track.
                if (PlaybackPosition < decoder.Duration)
                    seekIntoSync();
            }

            var peekFrame = availableFrames.Count > 0 ? availableFrames.Peek() : null;
            bool outOfSync = false;

            if (peekFrame != null)
            {
                outOfSync = Math.Abs(PlaybackPosition - peekFrame.Time) > lenience_before_seek;

                if (Loop)
                {
<<<<<<< HEAD
                    // handle looping bounds (as we could be in the roll-over process between loops).
                    outOfSync &= Math.Abs(PlaybackPosition - decoder.Duration - peekFrame.Time) > lenience_before_seek &&
                                 Math.Abs(PlaybackPosition + decoder.Duration - peekFrame.Time) > lenience_before_seek;
=======
                    Logger.Log($"Video too far out of sync ({nextFrame.Time}), seeking to {PlaybackPosition}");
                    seekIntoSync();
>>>>>>> 6dd0f59f
                }
            }

            // we are too far ahead or too far behind
            if (outOfSync && decoder.CanSeek)
            {
                Logger.Log($"Video too far out of sync ({peekFrame.Time}), seeking to {PlaybackPosition}");
                decoder.Seek(PlaybackPosition);
                decoder.ReturnFrames(availableFrames);
                availableFrames.Clear();
            }

            var frameTime = CurrentFrameTime;

            while (availableFrames.Count > 0 && checkNextFrameValid(availableFrames.Peek()))
            {
                if (lastFrame != null) decoder.ReturnFrames(new[] { lastFrame });
                lastFrame = availableFrames.Dequeue();

                var tex = lastFrame.Texture;

                // Check if the new frame has been uploaded so we don't display an old frame
                if ((tex?.TextureGL as VideoTexture)?.UploadComplete ?? false)
                {
                    Sprite.Texture = tex;
                    UpdateSizing();
                }
            }

            if (availableFrames.Count == 0)
            {
                foreach (var f in decoder.GetDecodedFrames())
                    availableFrames.Enqueue(f);
            }

            Buffering = decoder.IsRunning && availableFrames.Count == 0;

            if (frameTime != CurrentFrameTime)
                FramesProcessed++;

            void seekIntoSync()
            {
                decoder.Seek(PlaybackPosition);
                decoder.ReturnFrames(availableFrames);
                availableFrames.Clear();
            }
        }

        private bool checkNextFrameValid(DecodedFrame frame)
        {
            // in the case of looping, we may start a seek back to the beginning but still receive some lingering frames from the end of the last loop. these should be allowed to continue playing.
            if (Loop && Math.Abs((frame.Time - Duration) - PlaybackPosition) < lenience_before_seek)
                return true;

            return frame.Time <= PlaybackPosition && Math.Abs(frame.Time - PlaybackPosition) < lenience_before_seek;
        }

        protected override void Dispose(bool isDisposing)
        {
            if (isDisposed)
                return;

            base.Dispose(isDisposing);

            isDisposed = true;
            decoder?.Dispose();

            foreach (var f in availableFrames)
                f.Texture.Dispose();
        }

        protected override float GetFillAspectRatio() => Sprite.FillAspectRatio;

        protected override Vector2 GetCurrentDisplaySize() =>
            new Vector2(Sprite.Texture?.DisplayWidth ?? 0, Sprite.Texture?.DisplayHeight ?? 0);
    }
}<|MERGE_RESOLUTION|>--- conflicted
+++ resolved
@@ -133,14 +133,9 @@
 
                 if (Loop)
                 {
-<<<<<<< HEAD
                     // handle looping bounds (as we could be in the roll-over process between loops).
                     outOfSync &= Math.Abs(PlaybackPosition - decoder.Duration - peekFrame.Time) > lenience_before_seek &&
                                  Math.Abs(PlaybackPosition + decoder.Duration - peekFrame.Time) > lenience_before_seek;
-=======
-                    Logger.Log($"Video too far out of sync ({nextFrame.Time}), seeking to {PlaybackPosition}");
-                    seekIntoSync();
->>>>>>> 6dd0f59f
                 }
             }
 
@@ -148,9 +143,7 @@
             if (outOfSync && decoder.CanSeek)
             {
                 Logger.Log($"Video too far out of sync ({peekFrame.Time}), seeking to {PlaybackPosition}");
-                decoder.Seek(PlaybackPosition);
-                decoder.ReturnFrames(availableFrames);
-                availableFrames.Clear();
+                seekIntoSync();
             }
 
             var frameTime = CurrentFrameTime;
