﻿// Copyright (c) 2007-2018 ppy Pty Ltd <contact@ppy.sh>.
// Licensed under the MIT Licence - https://raw.githubusercontent.com/ppy/osu-framework/master/LICENCE

using System;
using System.Collections.Generic;
using System.Linq;
using osu.Framework.Allocation;
using osu.Framework.Graphics;
using osu.Framework.Graphics.Containers;
using osu.Framework.Input.Events;
using osu.Framework.Input.Handlers;
using osu.Framework.Input.StateChanges;
using osu.Framework.Input.StateChanges.Events;
using osu.Framework.Input.States;
using osu.Framework.Logging;
using osu.Framework.Platform;
using osu.Framework.Statistics;
using OpenTK;
using OpenTK.Input;
using JoystickState = osu.Framework.Input.States.JoystickState;
using KeyboardState = osu.Framework.Input.States.KeyboardState;
using MouseState = osu.Framework.Input.States.MouseState;

namespace osu.Framework.Input
{
    public abstract class InputManager : Container, IInputStateChangeHandler
    {
        /// <summary>
        /// The initial delay before key repeat begins.
        /// </summary>
        private const int repeat_initial_delay = 250;

        /// <summary>
        /// The delay between key repeats after the initial repeat.
        /// </summary>
        private const int repeat_tick_rate = 70;

        [Resolved(CanBeNull = true)]
        protected GameHost Host { get; private set; }

        internal Drawable FocusedDrawable;

        protected abstract IEnumerable<InputHandler> InputHandlers { get; }

        private double keyboardRepeatTime;
        private Key? keyboardRepeatKey;

        /// <summary>
        /// The initial input state. <see cref="CurrentState"/> is always equal (as a reference) to the value returned from this.
        /// <see cref="InputState.Mouse"/>, <see cref="InputState.Keyboard"/> and <see cref="InputState.Joystick"/> should be non-null.
        /// </summary>
        protected virtual InputState CreateInitialState() => new InputState
        {
            Mouse = new MouseState { IsPositionValid = false },
            Keyboard = new KeyboardState(),
            Joystick = new JoystickState(),
        };

        /// <summary>
        /// The last processed state.
        /// </summary>
        public readonly InputState CurrentState;

        /// <summary>
        /// The <see cref="Drawable"/> which is currently being dragged. null if none is.
        /// </summary>
        public Drawable DraggedDrawable
        {
            get
            {
                mouseButtonEventManagers.TryGetValue(MouseButton.Left, out var manager);
                return manager?.DraggedDrawable;
            }
        }

        /// <summary>
        /// Contains the previously hovered <see cref="Drawable"/>s prior to when
        /// <see cref="hoveredDrawables"/> got updated.
        /// </summary>
        private readonly List<Drawable> lastHoveredDrawables = new List<Drawable>();

        /// <summary>
        /// Contains all hovered <see cref="Drawable"/>s in top-down order up to the first
        /// which returned true in its <see cref="Drawable.OnHover(InputState)"/> method.
        /// Top-down in this case means reverse draw order, i.e. the front-most visible
        /// <see cref="Drawable"/> first, and <see cref="Container"/>s after their children.
        /// </summary>
        private readonly List<Drawable> hoveredDrawables = new List<Drawable>();

        /// <summary>
        /// The <see cref="Drawable"/> which returned true in its
        /// <see cref="Drawable.OnHover(InputState)"/> method, or null if none did so.
        /// </summary>
        private Drawable hoverHandledDrawable;

        /// <summary>
        /// Contains all hovered <see cref="Drawable"/>s in top-down order up to the first
        /// which returned true in its <see cref="Drawable.OnHover(InputState)"/> method.
        /// Top-down in this case means reverse draw order, i.e. the front-most visible
        /// <see cref="Drawable"/> first, and <see cref="Container"/>s after their children.
        /// </summary>
        public IReadOnlyList<Drawable> HoveredDrawables => hoveredDrawables;

        /// <summary>
        /// Contains all <see cref="Drawable"/>s in top-down order which are considered
        /// for positional input. This list is the same as <see cref="HoveredDrawables"/>, only
        /// that the return value of <see cref="Drawable.OnHover(InputState)"/> is not taken
        /// into account.
        /// </summary>
        public IEnumerable<Drawable> PositionalInputQueue => buildMouseInputQueue(CurrentState);

        /// <summary>
        /// Contains all <see cref="Drawable"/>s in top-down order which are considered
        /// for non-positional input.
        /// </summary>
        public IEnumerable<Drawable> InputQueue => buildInputQueue();

        private readonly Dictionary<MouseButton, MouseButtonEventManager> mouseButtonEventManagers = new Dictionary<MouseButton, MouseButtonEventManager>();

        protected InputManager()
        {
            CurrentState = CreateInitialState();
            RelativeSizeAxes = Axes.Both;

            foreach (var button in Enum.GetValues(typeof(MouseButton)).Cast<MouseButton>())
            {
                var manager = CreateButtonManagerFor(button);
                manager.RequestFocus = ChangeFocusFromClick;
                manager.GetPositionalInputQueue = () => PositionalInputQueue;
                mouseButtonEventManagers.Add(button, manager);
            }
        }

        /// <summary>
        /// Create a <see cref="MouseButtonEventManager"/> for a specified mouse button.
        /// </summary>
        /// <param name="button">The button to be handled by the returned manager.</param>
        /// <returns>The <see cref="MouseButtonEventManager"/>.</returns>
        protected virtual MouseButtonEventManager CreateButtonManagerFor(MouseButton button)
        {
            switch (button)
            {
                case MouseButton.Left:
                    return new MouseLeftButtonEventManager(button);
                default:
                    return new MouseMinorButtonEventManager(button);
            }
        }

        /// <summary>
        /// Reset current focused drawable to the top-most drawable which is <see cref="Drawable.RequestsFocus"/>.
        /// </summary>
        /// <param name="triggerSource">The source which triggered this event.</param>
        public void TriggerFocusContention(Drawable triggerSource)
        {
            if (FocusedDrawable == null) return;

            Logger.Log($"Focus contention triggered by {triggerSource}.");
            ChangeFocus(null);
        }

        /// <summary>
        /// Changes the currently-focused drawable. First checks that <see cref="potentialFocusTarget"/> is in a valid state to receive focus,
        /// then unfocuses the current <see cref="FocusedDrawable"/> and focuses <see cref="potentialFocusTarget"/>.
        /// <see cref="potentialFocusTarget"/> can be null to reset focus.
        /// If the given drawable is already focused, nothing happens and no events are fired.
        /// </summary>
        /// <param name="potentialFocusTarget">The drawable to become focused.</param>
        /// <returns>True if the given drawable is now focused (or focus is dropped in the case of a null target).</returns>
        public bool ChangeFocus(Drawable potentialFocusTarget) => ChangeFocus(potentialFocusTarget, CurrentState);

        /// <summary>
        /// Changes the currently-focused drawable. First checks that <see cref="potentialFocusTarget"/> is in a valid state to receive focus,
        /// then unfocuses the current <see cref="FocusedDrawable"/> and focuses <see cref="potentialFocusTarget"/>.
        /// <see cref="potentialFocusTarget"/> can be null to reset focus.
        /// If the given drawable is already focused, nothing happens and no events are fired.
        /// </summary>
        /// <param name="potentialFocusTarget">The drawable to become focused.</param>
        /// <param name="state">The <see cref="InputState"/> associated with the focusing event.</param>
        /// <returns>True if the given drawable is now focused (or focus is dropped in the case of a null target).</returns>
        protected bool ChangeFocus(Drawable potentialFocusTarget, InputState state)
        {
            if (potentialFocusTarget == FocusedDrawable)
                return true;

            if (potentialFocusTarget != null && (!potentialFocusTarget.IsPresent || !potentialFocusTarget.AcceptsFocus))
                return false;

            var previousFocus = FocusedDrawable;

            FocusedDrawable = null;

            if (previousFocus != null)
            {
                previousFocus.HasFocus = false;
                previousFocus.TriggerEvent(new FocusLostEvent(state));

                if (FocusedDrawable != null) throw new InvalidOperationException($"Focus cannot be changed inside {nameof(OnFocusLost)}");
            }

            FocusedDrawable = potentialFocusTarget;

            Logger.Log($"Focus changed from {previousFocus?.ToString() ?? "nothing"} to {FocusedDrawable?.ToString() ?? "nothing"}.", LoggingTarget.Runtime, LogLevel.Debug);

            if (FocusedDrawable != null)
            {
                FocusedDrawable.HasFocus = true;
                FocusedDrawable.TriggerEvent(new FocusEvent(state));
            }

            return true;
        }

        internal override bool BuildKeyboardInputQueue(List<Drawable> queue, bool allowBlocking = true)
        {
            if (!allowBlocking)
                base.BuildKeyboardInputQueue(queue, false);

            return false;
        }

        internal override bool BuildMouseInputQueue(Vector2 screenSpaceMousePos, List<Drawable> queue) => false;

        private bool hoverEventsUpdated;

        protected override void Update()
        {
            unfocusIfNoLongerValid();

            // aggressively clear to avoid holding references.
            inputQueue.Clear();
            positionalInputQueue.Clear();

            hoverEventsUpdated = false;

            foreach (var result in GetPendingInputs())
            {
                result.Apply(CurrentState, this);
            }

            if (CurrentState.Mouse.IsPositionValid)
            {
                PropagateBlockableEvent(PositionalInputQueue.Where(d => d is IRequireHighFrequencyMousePosition), new MouseMoveEvent(CurrentState));
            }

            updateKeyRepeat(CurrentState);

            // Other inputs or drawable changes may affect hover even if
            // there were no mouse movements, so it must be updated every frame.
            if (!hoverEventsUpdated)
                updateHoverEvents(CurrentState);

            if (FocusedDrawable == null)
                focusTopMostRequestingDrawable();

            base.Update();
        }

        private void updateKeyRepeat(InputState state)
        {
            if (!(keyboardRepeatKey is Key key)) return;

            keyboardRepeatTime -= Time.Elapsed;
            while (keyboardRepeatTime < 0)
            {
                handleKeyDown(state, key, true);
                keyboardRepeatTime += repeat_tick_rate;
            }
        }

        protected virtual List<IInput> GetPendingInputs()
        {
            var inputs = new List<IInput>();

            foreach (var h in InputHandlers)
            {
                inputs.AddRange(h.GetPendingInputs());
            }

            return inputs;
        }

        private readonly List<Drawable> inputQueue = new List<Drawable>();

        private IEnumerable<Drawable> buildInputQueue()
        {
            inputQueue.Clear();

            if (this is UserInputManager)
                FrameStatistics.Increment(StatisticsCounterType.KeyboardQueue);

            var children = AliveInternalChildren;
            for (int i = 0; i < children.Count; i++)
                children[i].BuildKeyboardInputQueue(inputQueue);

            if (!unfocusIfNoLongerValid())
            {
                inputQueue.Remove(FocusedDrawable);
                inputQueue.Add(FocusedDrawable);
            }

            // Keyboard and mouse queues were created in back-to-front order.
            // We want input to first reach front-most drawables, so the queues
            // need to be reversed.
            inputQueue.Reverse();

            return inputQueue;
        }

        private readonly List<Drawable> positionalInputQueue = new List<Drawable>();

        private IEnumerable<Drawable> buildMouseInputQueue(InputState state)
        {
            positionalInputQueue.Clear();

            if (this is UserInputManager)
                FrameStatistics.Increment(StatisticsCounterType.MouseQueue);

            var children = AliveInternalChildren;
            for (int i = 0; i < children.Count; i++)
                children[i].BuildMouseInputQueue(state.Mouse.Position, positionalInputQueue);

            positionalInputQueue.Reverse();
            return positionalInputQueue;
        }

        protected virtual bool HandleHoverEvents => true;

        private void updateHoverEvents(InputState state)
        {
            Drawable lastHoverHandledDrawable = hoverHandledDrawable;
            hoverHandledDrawable = null;

            lastHoveredDrawables.Clear();
            lastHoveredDrawables.AddRange(hoveredDrawables);

            hoveredDrawables.Clear();

            // New drawables shouldn't be hovered if the cursor isn't in the window
            if (HandleHoverEvents)
            {
                // First, we need to construct hoveredDrawables for the current frame
                foreach (Drawable d in PositionalInputQueue)
                {
                    hoveredDrawables.Add(d);
                    lastHoveredDrawables.Remove(d);

                    // Don't need to re-hover those that are already hovered
                    if (d.IsHovered)
                    {
                        // Check if this drawable previously handled hover, and assume it would once more
                        if (d == lastHoverHandledDrawable)
                        {
                            hoverHandledDrawable = lastHoverHandledDrawable;
                            break;
                        }

                        continue;
                    }

                    d.IsHovered = true;
                    if (d.TriggerEvent(new HoverEvent(state)))
                    {
                        hoverHandledDrawable = d;
                        break;
                    }
                }
            }

            // Unhover all previously hovered drawables which are no longer hovered.
            foreach (Drawable d in lastHoveredDrawables)
            {
                d.IsHovered = false;
                d.TriggerEvent(new HoverLostEvent(state));
            }

            hoverEventsUpdated = true;
        }

        private bool isModifierKey(Key k)
        {
            return k == Key.LControl || k == Key.RControl
                                     || k == Key.LAlt || k == Key.RAlt
                                     || k == Key.LShift || k == Key.RShift
                                     || k == Key.LWin || k == Key.RWin;
        }

        protected virtual void HandleKeyboardKeyStateChange(ButtonStateChangeEvent<Key> keyboardKeyStateChange)
        {
            var state = keyboardKeyStateChange.State;
            var key = keyboardKeyStateChange.Button;
            var kind = keyboardKeyStateChange.Kind;

            if (kind == ButtonStateChangeKind.Pressed)
            {
                handleKeyDown(state, key, false);

                if (!isModifierKey(key))
                {
                    keyboardRepeatKey = key;
                    keyboardRepeatTime = repeat_initial_delay;
                }
            }
            else
            {
                handleKeyUp(state, key);

                keyboardRepeatKey = null;
                keyboardRepeatTime = 0;
            }
        }

        protected virtual void HandleJoystickButtonStateChange(ButtonStateChangeEvent<JoystickButton> joystickButtonStateChange)
        {
            var state = joystickButtonStateChange.State;
            var button = joystickButtonStateChange.Button;
            var kind = joystickButtonStateChange.Kind;

            if (kind == ButtonStateChangeKind.Pressed)
            {
                handleJoystickPress(state, button);
            }
            else
            {
                handleJoystickRelease(state, button);
            }
        }

        public virtual void HandleInputStateChange(InputStateChangeEvent inputStateChange)
        {
            // Set default
            var mouse = inputStateChange.State.Mouse;
            mouse.LastPosition = mouse.Position;
            mouse.LastScroll = mouse.Scroll;

            switch (inputStateChange)
            {
                case MousePositionChangeEvent mousePositionChange:
                    HandleMousePositionChange(mousePositionChange);
                    return;
                case MouseScrollChangeEvent mouseScrollChange:
                    HandleMouseScrollChange(mouseScrollChange);
                    return;
                case ButtonStateChangeEvent<MouseButton> mouseButtonStateChange:
                    HandleMouseButtonStateChange(mouseButtonStateChange);
                    return;
                case ButtonStateChangeEvent<Key> keyboardKeyStateChange:
                    HandleKeyboardKeyStateChange(keyboardKeyStateChange);
                    return;
                case ButtonStateChangeEvent<JoystickButton> joystickButtonStateChange:
                    HandleJoystickButtonStateChange(joystickButtonStateChange);
                    return;
            }
        }

        protected virtual void HandleMousePositionChange(MousePositionChangeEvent e)
        {
            var state = e.State;
            var mouse = state.Mouse;

            mouse.LastPosition = e.LastPosition;

            foreach (var h in InputHandlers)
                if (h.Enabled && h is INeedsMousePositionFeedback handler)
                    handler.FeedbackMousePositionChange(mouse.Position);

            handleMouseMove(state, e.LastPosition);

            foreach (var manager in mouseButtonEventManagers.Values)
<<<<<<< HEAD
                manager.HandlePositionChange(state, e.LastPosition);
=======
                manager.HandlePositionChange(state);

            updateHoverEvents(state);
>>>>>>> 4112ac82
        }

        protected virtual void HandleMouseScrollChange(MouseScrollChangeEvent e)
        {
            e.State.Mouse.LastScroll = e.LastScroll;

            handleScroll(e.State);
        }

        protected virtual void HandleMouseButtonStateChange(ButtonStateChangeEvent<MouseButton> e)
        {
            if (mouseButtonEventManagers.TryGetValue(e.Button, out var manager))
                manager.HandleButtonStateChange(e.State, e.Kind, Time.Current);
        }

        private bool handleMouseMove(InputState state, Vector2 lastPosition)
        {
            return PropagateBlockableEvent(PositionalInputQueue, new MouseMoveEvent(state, lastPosition));
        }

        private bool handleScroll(InputState state)
        {
            return PropagateBlockableEvent(PositionalInputQueue, new ScrollEvent(state, state.Mouse.ScrollDelta));
        }

        private bool handleKeyDown(InputState state, Key key, bool repeat)
        {
            return PropagateBlockableEvent(InputQueue, new KeyDownEvent(state, key, repeat));
        }

        private bool handleKeyUp(InputState state, Key key)
        {
            return PropagateBlockableEvent(InputQueue, new KeyUpEvent(state, key));
        }

        private bool handleJoystickPress(InputState state, JoystickButton button)
        {
            return PropagateBlockableEvent(InputQueue, new JoystickPressEvent(state, button));
        }

        private bool handleJoystickRelease(InputState state, JoystickButton button)
        {
            return PropagateBlockableEvent(InputQueue, new JoystickReleaseEvent(state, button));
        }

        /// <summary>
        /// Triggers events on drawables in <paramref cref="drawables"/> until it is handled.
        /// </summary>
        /// <param name="drawables">The drawables in the queue.</param>
        /// <param name="e">The event.</param>
        /// <returns>Whether the event was handled.</returns>
        protected virtual bool PropagateBlockableEvent(IEnumerable<Drawable> drawables, UIEvent e)
        {
            var handledBy = drawables.FirstOrDefault(target => target.TriggerEvent(e));

            if (handledBy != null)
                Logger.Log($"{e} handled by {handledBy}.", LoggingTarget.Runtime, LogLevel.Debug);

            return handledBy != null;
        }

        /// <summary>
        /// Unfocus the current focused drawable if it is no longer in a valid state.
        /// </summary>
        /// <returns>true if there is no longer a focus.</returns>
        private bool unfocusIfNoLongerValid()
        {
            if (FocusedDrawable == null) return true;

            bool stillValid = FocusedDrawable.IsPresent && FocusedDrawable.Parent != null;

            if (stillValid)
            {
                //ensure we are visible
                CompositeDrawable d = FocusedDrawable.Parent;
                while (d != null)
                {
                    if (!d.IsPresent)
                    {
                        stillValid = false;
                        break;
                    }

                    d = d.Parent;
                }
            }

            if (stillValid)
                return false;

            Logger.Log($"Focus on \"{FocusedDrawable}\" no longer valid as a result of {nameof(unfocusIfNoLongerValid)}.", LoggingTarget.Runtime, LogLevel.Debug);
            ChangeFocus(null);
            return true;
        }

        protected virtual void ChangeFocusFromClick(Drawable clickedDrawable)
        {
            Drawable focusTarget = null;

            if (clickedDrawable != null)
            {
                focusTarget = clickedDrawable;

                if (!focusTarget.AcceptsFocus)
                {
                    // search upwards from the clicked drawable until we find something to handle focus.
                    Drawable previousFocused = FocusedDrawable;

                    while (focusTarget?.AcceptsFocus == false)
                        focusTarget = focusTarget.Parent;

                    if (focusTarget != null && previousFocused != null)
                    {
                        // we found a focusable target above us.
                        // now search upwards from previousFocused to check whether focusTarget is a common parent.
                        Drawable search = previousFocused;
                        while (search != null && search != focusTarget)
                            search = search.Parent;

                        if (focusTarget == search)
                            // we have a common parent, so let's keep focus on the previously focused target.
                            focusTarget = previousFocused;
                    }
                }
            }


            ChangeFocus(focusTarget);
        }

        private void focusTopMostRequestingDrawable()
        {
            // todo: don't rebuild input queue every frame
            ChangeFocus(InputQueue.FirstOrDefault(target => target.RequestsFocus));
        }

        private class MouseLeftButtonEventManager : MouseButtonEventManager
        {
            public MouseLeftButtonEventManager(MouseButton button)
                : base(button)
            {
            }

            public override bool EnableDrag => true;

            public override bool EnableClick => true;

            public override bool ChangeFocusOnClick => true;
        }

        private class MouseMinorButtonEventManager : MouseButtonEventManager
        {
            public MouseMinorButtonEventManager(MouseButton button)
                : base(button)
            {
            }

            public override bool EnableDrag => false;

            public override bool EnableClick => false;

            public override bool ChangeFocusOnClick => false;
        }
    }
}<|MERGE_RESOLUTION|>--- conflicted
+++ resolved
@@ -467,13 +467,9 @@
             handleMouseMove(state, e.LastPosition);
 
             foreach (var manager in mouseButtonEventManagers.Values)
-<<<<<<< HEAD
                 manager.HandlePositionChange(state, e.LastPosition);
-=======
-                manager.HandlePositionChange(state);
 
             updateHoverEvents(state);
->>>>>>> 4112ac82
         }
 
         protected virtual void HandleMouseScrollChange(MouseScrollChangeEvent e)
