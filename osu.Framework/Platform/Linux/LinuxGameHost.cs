--- conflicted
+++ resolved
@@ -13,18 +13,6 @@
         {
         }
 
-        protected override void SetupForRun()
-        {
-            base.SetupForRun();
-
-<<<<<<< HEAD
-            // required for the time being to address libbass_fx.so load failures (see https://github.com/ppy/osu/issues/2852)
-            Library.Load("libbass.so", Library.LoadFlags.RTLD_LAZY | Library.LoadFlags.RTLD_GLOBAL);
-=======
-            Window = new LinuxGameWindow();
->>>>>>> f9cc9ab1
-        }
-
         protected override IWindow CreateWindow() =>
             !UseSdl ? (IWindow)new LinuxGameWindow() : new Window();
 
