// Copyright (c) ppy Pty Ltd <contact@ppy.sh>. Licensed under the MIT Licence.
// See the LICENCE file in the repository root for full licence text.

using System;
using System.Collections.Generic;
using System.Drawing;
using osu.Framework.Input.StateChanges;

namespace osu.Framework.Platform
{
    /// <summary>
    /// Provides an implementation-agnostic interface on the backing windowing API.
    /// </summary>
    public interface IWindowBackend
    {
        #region Properties

        /// <summary>
        /// Gets and sets the window title.
        /// </summary>
        string Title { get; set; }

        /// <summary>
        /// Enables or disables the window visibility.
        /// </summary>
        bool Visible { get; set; }

        /// <summary>
        /// Returns or sets the window's position in screen space.
        /// </summary>
        Point Position { get; set; }

        /// <summary>
        /// Returns or sets the window's internal size, before scaling.
        /// </summary>
        Size Size { get; set; }

        /// <summary>
        /// Returns the drawable area, after scaling.
<<<<<<< HEAD
        /// </summary>
        Size ClientSize { get; }

        /// <summary>
        /// Returns the scale of window's drawable area.
        /// In high-dpi environments this will be greater than one.
=======
>>>>>>> aa29904d
        /// </summary>
        Size ClientSize { get; }

        /// <summary>
        /// Returns or sets the cursor's visibility within the window.
        /// </summary>
        bool CursorVisible { get; set; }

        /// <summary>
        /// Returns or sets whether the cursor is confined to the window's
        /// drawable area.
        /// </summary>
        bool CursorConfined { get; set; }

        /// <summary>
        /// Returns or sets the window's current <see cref="WindowState"/>.
        /// </summary>
        WindowState WindowState { get; set; }

        /// <summary>
        /// Returns true if window has been created.
        /// Returns false if the window has not yet been created, or has been closed.
        /// </summary>
        bool Exists { get; }

        /// <summary>
        /// Queries the physical displays and their supported resolutions.
        /// </summary>
        IEnumerable<Display> Displays { get; }

        /// <summary>
        /// Gets the <see cref="Display"/> that has been set as "primary" or "default" in the operating system.
        /// </summary>
        Display PrimaryDisplay { get; }

        /// <summary>
        /// Gets or sets the <see cref="Display"/> that this window is currently on.
        /// </summary>
        Display CurrentDisplay { get; set; }

        /// <summary>
        /// Gets or sets the <see cref="DisplayMode"/> for the display that this window is currently on.
        /// </summary>
        DisplayMode CurrentDisplayMode { get; set; }

        #endregion

        #region Events

        /// <summary>
        /// Invoked once every window event loop.
        /// </summary>
        event Action Update;

        /// <summary>
        /// Invoked after the window has resized.
        /// </summary>
        event Action<Size> Resized;

        /// <summary>
        /// Invoked after the window's state has changed.
        /// </summary>
        event Action<WindowState> WindowStateChanged;

        /// <summary>
        /// Invoked when the user attempts to close the window.
        /// </summary>
        event Func<bool> CloseRequested;

        /// <summary>
        /// Invoked when the window is about to close.
        /// </summary>
        event Action Closed;

        /// <summary>
        /// Invoked when the window loses focus.
        /// </summary>
        event Action FocusLost;

        /// <summary>
        /// Invoked when the window gains focus.
        /// </summary>
        event Action FocusGained;

        /// <summary>
        /// Invoked when the window becomes visible.
        /// </summary>
        event Action Shown;

        /// <summary>
        /// Invoked when the window becomes invisible.
        /// </summary>
        event Action Hidden;

        /// <summary>
        /// Invoked when the mouse cursor enters the window.
        /// </summary>
        event Action MouseEntered;

        /// <summary>
        /// Invoked when the mouse cursor leaves the window.
        /// </summary>
        event Action MouseLeft;

        /// <summary>
        /// Invoked when the window moves.
        /// </summary>
        event Action<Point> Moved;

        /// <summary>
        /// Invoked when the user scrolls the mouse wheel over the window.
        /// </summary>
        event Action<MouseScrollRelativeInput> MouseWheel;

        /// <summary>
        /// Invoked when the user moves the mouse cursor within the window.
        /// </summary>
        event Action<MousePositionAbsoluteInput> MouseMove;

        /// <summary>
        /// Invoked when the user presses a mouse button.
        /// </summary>
        event Action<MouseButtonInput> MouseDown;

        /// <summary>
        /// Invoked when the user releases a mouse button.
        /// </summary>
        event Action<MouseButtonInput> MouseUp;

        /// <summary>
        /// Invoked when the user presses a key.
        /// </summary>
        event Action<KeyboardKeyInput> KeyDown;

        /// <summary>
        /// Invoked when the user releases a key.
        /// </summary>
        event Action<KeyboardKeyInput> KeyUp;

        /// <summary>
        /// Invoked when the user types a character.
        /// </summary>
        event Action<char> KeyTyped;

        /// <summary>
        /// Invoked when the user drops a file into the window.
        /// </summary>
        event Action<string> DragDrop;

        /// <summary>
        /// Invoked when the current display changes.
        /// </summary>
        event Action<Display> DisplayChanged;

        #endregion

        #region Methods

        /// <summary>
        /// Creates the concrete window implementation.
        /// </summary>
        void Create();

        /// <summary>
        /// Starts the event loop for the window.
        /// </summary>
        void Run();

        /// <summary>
        /// Requests that the window close.
        /// </summary>
        void Close();

        #endregion
    }
}<|MERGE_RESOLUTION|>--- conflicted
+++ resolved
@@ -37,15 +37,6 @@
 
         /// <summary>
         /// Returns the drawable area, after scaling.
-<<<<<<< HEAD
-        /// </summary>
-        Size ClientSize { get; }
-
-        /// <summary>
-        /// Returns the scale of window's drawable area.
-        /// In high-dpi environments this will be greater than one.
-=======
->>>>>>> aa29904d
         /// </summary>
         Size ClientSize { get; }
 
