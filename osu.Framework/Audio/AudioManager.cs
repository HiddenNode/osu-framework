﻿// Copyright (c) ppy Pty Ltd <contact@ppy.sh>. Licensed under the MIT Licence.
// See the LICENCE file in the repository root for full licence text.

using System;
using System.Collections.Generic;
using System.Collections.Immutable;
using System.Diagnostics;
using System.Linq;
using System.Threading;
using ManagedBass;
using osu.Framework.Audio.Mixing;
using osu.Framework.Audio.Mixing.Bass;
using osu.Framework.Audio.Sample;
using osu.Framework.Audio.Track;
using osu.Framework.Bindables;
using osu.Framework.Extensions.TypeExtensions;
using osu.Framework.IO.Stores;
using osu.Framework.Logging;
using osu.Framework.Threading;

namespace osu.Framework.Audio
{
    public class AudioManager : AudioCollectionManager<AudioComponent>
    {
        /// <summary>
        /// The manager component responsible for audio tracks (e.g. songs).
        /// </summary>
        public ITrackStore Tracks => globalTrackStore.Value;

        /// <summary>
        /// The manager component responsible for audio samples (e.g. sound effects).
        /// </summary>
        public ISampleStore Samples => globalSampleStore.Value;

        /// <summary>
        /// The thread audio operations (mainly Bass calls) are ran on.
        /// </summary>
        private readonly AudioThread thread;

        /// <summary>
        /// The global mixer which all tracks are routed into by default.
        /// </summary>
        public readonly AudioMixer TrackMixer;

        /// <summary>
        /// The global mixer which all samples are routed into by default.
        /// </summary>
        public readonly AudioMixer SampleMixer;

        /// <summary>
        /// The names of all available audio devices.
        /// </summary>
        /// <remarks>
        /// This property does not contain the names of disabled audio devices.
        /// </remarks>
        public IEnumerable<string> AudioDeviceNames => audioDeviceNames;

        /// <summary>
        /// Is fired whenever a new audio device is discovered and provides its name.
        /// </summary>
        public event Action<string> OnNewDevice;

        /// <summary>
        /// Is fired whenever an audio device is lost and provides its name.
        /// </summary>
        public event Action<string> OnLostDevice;

        /// <summary>
        /// The preferred audio device we should use. A value of
        /// <see cref="string.Empty"/> denotes the OS default.
        /// </summary>
        public readonly Bindable<string> AudioDevice = new Bindable<string>();

        /// <summary>
        /// Volume of all samples played game-wide.
        /// </summary>
        public readonly BindableDouble VolumeSample = new BindableDouble(1)
        {
            MinValue = 0,
            MaxValue = 1
        };

        /// <summary>
        /// Volume of all tracks played game-wide.
        /// </summary>
        public readonly BindableDouble VolumeTrack = new BindableDouble(1)
        {
            MinValue = 0,
            MaxValue = 1
        };

        public override bool IsLoaded => base.IsLoaded &&
                                         // bass default device is a null device (-1), not the actual system default.
                                         Bass.CurrentDevice != Bass.DefaultDevice;

        // Mutated by multiple threads, must be thread safe.
        private ImmutableList<DeviceInfo> audioDevices = ImmutableList<DeviceInfo>.Empty;
        private ImmutableList<string> audioDeviceNames = ImmutableList<string>.Empty;

        private Scheduler scheduler => thread.Scheduler;

        private Scheduler eventScheduler => EventScheduler ?? scheduler;

        private readonly CancellationTokenSource cancelSource = new CancellationTokenSource();
        private readonly DeviceInfoUpdateComparer updateComparer = new DeviceInfoUpdateComparer();

        /// <summary>
        /// The scheduler used for invoking publicly exposed delegate events.
        /// </summary>
        public Scheduler EventScheduler;

        internal IBindableList<AudioMixer> ActiveMixers => activeMixers;
        private readonly BindableList<AudioMixer> activeMixers = new BindableList<AudioMixer>();

        private readonly Lazy<TrackStore> globalTrackStore;
        private readonly Lazy<SampleStore> globalSampleStore;

        /// <summary>
        /// Constructs an AudioStore given a track resource store, and a sample resource store.
        /// </summary>
        /// <param name="audioThread">The host's audio thread.</param>
        /// <param name="trackStore">The resource store containing all audio tracks to be used in the future.</param>
        /// <param name="sampleStore">The sample store containing all audio samples to be used in the future.</param>
        public AudioManager(AudioThread audioThread, ResourceStore<byte[]> trackStore, ResourceStore<byte[]> sampleStore)
        {
            thread = audioThread;

            thread.RegisterManager(this);

            AudioDevice.ValueChanged += onDeviceChanged;

            globalTrackStore = new Lazy<TrackStore>(() =>
            {
                var store = new TrackStore(trackStore, TrackMixer);
                AddItem(store);
                store.AddAdjustment(AdjustableProperty.Volume, VolumeTrack);
                return store;
            });

            globalSampleStore = new Lazy<SampleStore>(() =>
            {
                var store = new SampleStore(sampleStore, SampleMixer);
                AddItem(store);
                store.AddAdjustment(AdjustableProperty.Volume, VolumeSample);
                return store;
            });

            AddItem(TrackMixer = createAudioMixer(null, nameof(TrackMixer)));
            AddItem(SampleMixer = createAudioMixer(null, nameof(SampleMixer)));

            CancellationToken token = cancelSource.Token;

            scheduler.Add(() =>
            {
                // sync audioDevices every 1000ms
                new Thread(() =>
                {
                    while (!token.IsCancellationRequested)
                    {
                        try
                        {
                            syncAudioDevices();
                            Thread.Sleep(1000);
                        }
                        catch
                        {
                        }
                    }
                }) { IsBackground = true }.Start();
            });
        }

        protected override void UpdateChildren()
        {
            base.UpdateChildren();

            activeMixers.RemoveAll(m => m.HasCompleted);
        }

        protected override void Dispose(bool disposing)
        {
            cancelSource.Cancel();

            thread.UnregisterManager(this);

            OnNewDevice = null;
            OnLostDevice = null;

            base.Dispose(disposing);
        }

        private void onDeviceChanged(ValueChangedEvent<string> args)
        {
            scheduler.Add(() => setAudioDevice(args.NewValue));
        }

        private void onDevicesChanged()
        {
            scheduler.Add(() =>
            {
                if (cancelSource.IsCancellationRequested)
                    return;

                if (!IsCurrentDeviceValid())
                    setAudioDevice();
            });
        }

        private static int userMixerID;

        /// <summary>
        /// Creates a new <see cref="AudioMixer"/>.
        /// </summary>
        /// <remarks>
        /// Channels removed from this <see cref="AudioMixer"/> fall back to the global <see cref="SampleMixer"/>.
        /// </remarks>
        /// <param name="identifier">An identifier displayed on the audio mixer visualiser.</param>
        public AudioMixer CreateAudioMixer(string identifier = default) => createAudioMixer(SampleMixer, !string.IsNullOrEmpty(identifier) ? identifier : $"user #{Interlocked.Increment(ref userMixerID)}");

        private AudioMixer createAudioMixer(AudioMixer globalMixer, string identifier)
        {
            var mixer = new BassAudioMixer(globalMixer, identifier);
            activeMixers.Add(mixer);
            AddItem(mixer);
            return mixer;
        }

        /// <summary>
        /// Obtains the <see cref="TrackStore"/> corresponding to a given resource store.
        /// Returns the global <see cref="TrackStore"/> if no resource store is passed.
        /// </summary>
        /// <param name="store">The <see cref="IResourceStore{T}"/> of which to retrieve the <see cref="TrackStore"/>.</param>
<<<<<<< HEAD
        /// <param name="mixer">The <see cref="AudioMixer"/> to use for samples created by this store. Defaults to the global <see cref="TrackMixer"/>.</param>
=======
        /// <param name="mixer">The <see cref="AudioMixer"/> to use for tracks created by this store. Defaults to the global <see cref="TrackMixer"/>.</param>
>>>>>>> 6d70e4a0
        public ITrackStore GetTrackStore(IResourceStore<byte[]> store = null, AudioMixer mixer = null)
        {
            if (store == null) return globalTrackStore.Value;

            TrackStore tm = new TrackStore(store, mixer ?? TrackMixer);
            globalTrackStore.Value.AddItem(tm);
            return tm;
        }

        /// <summary>
        /// Obtains the <see cref="SampleStore"/> corresponding to a given resource store.
        /// Returns the global <see cref="SampleStore"/> if no resource store is passed.
        /// </summary>
        /// <param name="store">The <see cref="IResourceStore{T}"/> of which to retrieve the <see cref="SampleStore"/>.</param>
        /// <param name="mixer">The <see cref="AudioMixer"/> to use for samples created by this store. Defaults to the global <see cref="SampleMixer"/>.</param>
        public ISampleStore GetSampleStore(IResourceStore<byte[]> store = null, AudioMixer mixer = null)
        {
            if (store == null) return globalSampleStore.Value;

            SampleStore sm = new SampleStore(store, mixer ?? SampleMixer);
            globalSampleStore.Value.AddItem(sm);
            return sm;
        }

        /// <summary>
        /// Sets the output audio device by its name.
        /// This will automatically fall back to the system default device on failure.
        /// </summary>
        /// <param name="deviceName">Name of the audio device, or null to use the configured device preference <see cref="AudioDevice"/>.</param>
        private bool setAudioDevice(string deviceName = null)
        {
            deviceName ??= AudioDevice.Value;

            // try using the specified device
            if (setAudioDevice(audioDevices.FindIndex(d => d.Name == deviceName)))
                return true;

            // try using the system default device
            if (setAudioDevice(audioDevices.FindIndex(d => d.Name != deviceName && d.IsDefault)))
                return true;

            // no audio devices can be used, so try using Bass-provided "No sound" device as last resort
            if (setAudioDevice(Bass.NoSoundDevice))
                return true;

            //we're fucked. even "No sound" device won't initialise.
            return false;
        }

        private bool setAudioDevice(int deviceIndex)
        {
            var device = audioDevices.ElementAtOrDefault(deviceIndex);

            // device is invalid
            if (!device.IsEnabled)
                return false;

            // initialize new device
            bool initSuccess = InitBass(deviceIndex);
            if (Bass.LastError != Errors.Already && BassUtils.CheckFaulted(false))
                return false;

            if (!initSuccess)
            {
                Logger.Log("BASS failed to initialize but did not provide an error code", level: LogLevel.Error);
                return false;
            }

            Logger.Log($@"BASS Initialized
                          BASS Version:               {Bass.Version}
                          BASS FX Version:            {ManagedBass.Fx.BassFx.Version}
                          Device:                     {device.Name}
                          Drive:                      {device.Driver}");

            //we have successfully initialised a new device.
            UpdateDevice(deviceIndex);

            return true;
        }

        /// <summary>
        /// This method calls <see cref="Bass.Init(int, int, DeviceInitFlags, IntPtr, IntPtr)"/>.
        /// It can be overridden for unit testing.
        /// </summary>
        protected virtual bool InitBass(int device)
        {
            if (Bass.CurrentDevice == device)
                return true;

            // reduce latency to a known sane minimum.
            Bass.Configure(ManagedBass.Configuration.DeviceBufferLength, 10);
            Bass.Configure(ManagedBass.Configuration.PlaybackBufferLength, 100);

            // this likely doesn't help us but also doesn't seem to cause any issues or any cpu increase.
            Bass.Configure(ManagedBass.Configuration.UpdatePeriod, 5);

            // without this, if bass falls back to directsound legacy mode the audio playback offset will be way off.
            Bass.Configure(ManagedBass.Configuration.TruePlayPosition, 0);

            // Enable custom BASS_CONFIG_MP3_OLDGAPS flag for backwards compatibility.
            Bass.Configure((ManagedBass.Configuration)68, 1);

            // For iOS devices, set the default audio policy to one that obeys the mute switch.
            Bass.Configure(ManagedBass.Configuration.IOSMixAudio, 5);

            // ensure there are no brief delays on audio operations (causing stream STALLs etc.) after periods of silence.
            Bass.Configure(ManagedBass.Configuration.DevNonStop, true);

            return AudioThread.InitDevice(device);
        }

        private void syncAudioDevices()
        {
            // audioDevices are updated if:
            // - A new device is added
            // - An existing device is Enabled/Disabled or set as Default
            var updatedAudioDevices = EnumerateAllDevices().ToImmutableList();
            if (audioDevices.SequenceEqual(updatedAudioDevices, updateComparer))
                return;

            audioDevices = updatedAudioDevices;

            // Bass should always be providing "No sound" device
            Trace.Assert(audioDevices.Count > 0, "Bass did not provide any audio devices.");

            onDevicesChanged();

            var oldDeviceNames = audioDeviceNames;
            var newDeviceNames = audioDeviceNames = audioDevices.Skip(1).Where(d => d.IsEnabled).Select(d => d.Name).ToImmutableList();

            var newDevices = newDeviceNames.Except(oldDeviceNames).ToList();
            var lostDevices = oldDeviceNames.Except(newDeviceNames).ToList();

            if (newDevices.Count > 0 || lostDevices.Count > 0)
            {
                eventScheduler.Add(delegate
                {
                    foreach (string d in newDevices)
                        OnNewDevice?.Invoke(d);
                    foreach (string d in lostDevices)
                        OnLostDevice?.Invoke(d);
                });
            }
        }

        protected virtual IEnumerable<DeviceInfo> EnumerateAllDevices()
        {
            int deviceCount = Bass.DeviceCount;
            for (int i = 0; i < deviceCount; i++)
                yield return Bass.GetDeviceInfo(i);
        }

        // The current device is considered valid if it is enabled, initialized, and not a fallback device.
        protected virtual bool IsCurrentDeviceValid()
        {
            var device = audioDevices.ElementAtOrDefault(Bass.CurrentDevice);
            bool isFallback = string.IsNullOrEmpty(AudioDevice.Value) ? !device.IsDefault : device.Name != AudioDevice.Value;
            return device.IsEnabled && device.IsInitialized && !isFallback;
        }

        public override string ToString()
        {
            string deviceName = audioDevices.ElementAtOrDefault(Bass.CurrentDevice).Name;
            return $@"{GetType().ReadableName()} ({deviceName ?? "Unknown"})";
        }

        private class DeviceInfoUpdateComparer : IEqualityComparer<DeviceInfo>
        {
            public bool Equals(DeviceInfo x, DeviceInfo y) => x.IsEnabled == y.IsEnabled && x.IsDefault == y.IsDefault;

            public int GetHashCode(DeviceInfo obj) => obj.Name.GetHashCode();
        }
    }
}<|MERGE_RESOLUTION|>--- conflicted
+++ resolved
@@ -230,11 +230,7 @@
         /// Returns the global <see cref="TrackStore"/> if no resource store is passed.
         /// </summary>
         /// <param name="store">The <see cref="IResourceStore{T}"/> of which to retrieve the <see cref="TrackStore"/>.</param>
-<<<<<<< HEAD
-        /// <param name="mixer">The <see cref="AudioMixer"/> to use for samples created by this store. Defaults to the global <see cref="TrackMixer"/>.</param>
-=======
         /// <param name="mixer">The <see cref="AudioMixer"/> to use for tracks created by this store. Defaults to the global <see cref="TrackMixer"/>.</param>
->>>>>>> 6d70e4a0
         public ITrackStore GetTrackStore(IResourceStore<byte[]> store = null, AudioMixer mixer = null)
         {
             if (store == null) return globalTrackStore.Value;
