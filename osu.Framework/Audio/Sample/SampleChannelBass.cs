--- conflicted
+++ resolved
@@ -164,17 +164,13 @@
                 if (relativeFrequencyHandler.IsFrequencyZero)
                     return;
 
-<<<<<<< HEAD
-            mixer.PlayChannel(channel);
-=======
-                Bass.ChannelPlay(channel);
+                mixer.PlayChannel(channel);
                 playing = true;
             }
             finally
             {
                 enqueuedPlaybackStart = false;
             }
->>>>>>> 8e9fe8cf
         });
 
         private void stopChannel() => EnqueueAction(() =>
